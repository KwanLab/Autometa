repos:
  - repo: https://github.com/psf/black
<<<<<<< HEAD
    rev: 21.5b1
=======
    rev: 21.5b2
>>>>>>> 8a64e7a6
    hooks:
      - id: black
  - repo: https://github.com/pre-commit/pre-commit-hooks
    rev: v4.0.1 # Use the ref you want to point at
    hooks:
      - id: trailing-whitespace
      - id: check-executables-have-shebangs
      - id: end-of-file-fixer
      - id: debug-statements
      - id: check-merge-conflict<|MERGE_RESOLUTION|>--- conflicted
+++ resolved
@@ -1,10 +1,6 @@
 repos:
   - repo: https://github.com/psf/black
-<<<<<<< HEAD
-    rev: 21.5b1
-=======
-    rev: 21.5b2
->>>>>>> 8a64e7a6
+    rev: 21.7b0
     hooks:
       - id: black
   - repo: https://github.com/pre-commit/pre-commit-hooks
