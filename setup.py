--- conflicted
+++ resolved
@@ -36,13 +36,10 @@
             "autometa-taxonomy-majority-vote = autometa.taxonomy.majority_vote:main",
             "autometa-binning = autometa.binning.recursive_dbscan:main",
             "autometa-binning-summary = autometa.binning.summary:main",
-<<<<<<< HEAD
             "autometa-large-data-mode-binning = autometa.binning.large_data_mode:main",
             "autometa-large-data-mode-binning-loginfo = autometa.binning.large_data_mode_loginfo:main",
             "autometa-unclustered-recruitment = autometa.binning.unclustered_recruitment:main",
-=======
             "autometa-download-dataset = autometa.validation.datasets:main",
->>>>>>> 8a64e7a6
         ]
     },
     author="Jason C. Kwan",
