#!/usr/bin/env python
# -*- coding: utf-8 -*-
"""
COPYRIGHT
Copyright 2020 Ian J. Miller, Evan R. Rees, Kyle Wolf, Siddharth Uppal,
Shaurya Chanana, Izaak Miller, Jason C. Kwan

This file is part of Autometa.

Autometa is free software: you can redistribute it and/or modify
it under the terms of the GNU Affero General Public License as published by
the Free Software Foundation, either version 3 of the License, or
(at your option) any later version.

Autometa is distributed in the hope that it will be useful,
but WITHOUT ANY WARRANTY; without even the implied warranty of
MERCHANTABILITY or FITNESS FOR A PARTICULAR PURPOSE. See the
GNU Affero General Public License for more details.

You should have received a copy of the GNU Affero General Public License
along with Autometa. If not, see <http://www.gnu.org/licenses/>.
COPYRIGHT

Cluster contigs recursively searching for bins with highest completeness and purity.
"""

import logging
import shutil
import tempfile
from typing import List, Tuple

import pandas as pd
import numpy as np

from sklearn.cluster import DBSCAN
from hdbscan import HDBSCAN

from autometa.common.markers import load as load_markers
from autometa.common import kmers

# TODO: This should be from autometa.common.kmers import Kmers
# So later we can simply/and more clearly do Kmers.load(kmers_fpath).embed(method)
from autometa.common.exceptions import TableFormatError, BinningError
from autometa.taxonomy.ncbi import NCBI

pd.set_option("mode.chained_assignment", None)


logger = logging.getLogger(__name__)


def add_metrics(
    df: pd.DataFrame, markers_df: pd.DataFrame, domain: str = "bacteria"
) -> Tuple[pd.DataFrame, pd.DataFrame]:
    """Adds the completeness and purity metrics to each respective contig in df.

    Parameters
    ----------
    df : pd.DataFrame
        index='contig' cols=['x','y','coverage','gc_content','cluster']
    markers_df : pd.DataFrame
        wide format, i.e. index=contig cols=[marker,marker,...]
    domain : str, optional
        Kingdom to determine metrics (the default is 'bacteria').
        choices=['bacteria','archaea']

    Returns
    -------
    2-tuple
        `df` with added cols=['completeness', 'purity']
        pd.DataFrame(index=clusters,  cols=['completeness', 'purity'])

    Raises
    -------
    KeyError
        `domain` is not "bacteria" or "archaea"

    """
    domain = domain.lower()
    marker_sets = {"bacteria": 139.0, "archaea": 162.0}
    if domain not in marker_sets:
        raise KeyError(f"{domain} is not bacteria or archaea!")
    expected_number = marker_sets[domain]
    metrics = []
    if "cluster" in df.columns:
        clusters = dict(list(df.groupby("cluster")))
        for cluster, dff in clusters.items():
            pfam_counts = markers_df[markers_df.index.isin(dff.index)].sum()
            is_present = pfam_counts >= 1
            is_single_copy = pfam_counts == 1
            nunique_markers = pfam_counts[is_present].count()
            num_single_copy_markers = pfam_counts[is_single_copy].count()
            completeness = nunique_markers / expected_number * 100
            # Protect from divide by zero
            if nunique_markers == 0:
                purity = pd.NA
            else:
                purity = num_single_copy_markers / nunique_markers * 100
            if dff.shape[0] <= 1:
                coverage_stddev = 0.0
                gc_content_stddev = 0.0
            else:
                coverage_stddev = dff.coverage.std()
                gc_content_stddev = dff.gc_content.std()
            metrics.append(
                {
                    "cluster": cluster,
                    "completeness": completeness,
                    "purity": purity,
                    "coverage_stddev": coverage_stddev,
                    "gc_content_stddev": gc_content_stddev,
                }
            )
    # Account for exceptions where clusters were not recovered
    if not metrics or "cluster" not in df.columns:
        metrics_df = pd.DataFrame(
            [
                {
                    "contig": contig,
                    "cluster": pd.NA,
                    "completeness": pd.NA,
                    "purity": pd.NA,
                    "coverage_stddev": pd.NA,
                    "gc_content_stddev": pd.NA,
                }
                for contig in df.index
            ]
        )
        metric_cols = ["completeness", "purity", "coverage_stddev", "gc_content_stddev"]
        merged_df = df.copy()
        for metric in metric_cols:
            merged_df[metric] = pd.NA

    else:
        metrics_df = pd.DataFrame(metrics).set_index("cluster")
        merged_df = pd.merge(df, metrics_df, left_on="cluster", right_index=True)
    return merged_df, metrics_df


def run_dbscan(
    df: pd.DataFrame,
    eps: float,
    dropcols: List[str] = [
        "cluster",
        "purity",
        "completeness",
        "coverage_stddev",
        "gc_content_stddev",
    ],
):
    """Run clustering on `df` at provided `eps`.

    Notes
    -----

        * documentation for sklearn `DBSCAN <https://scikit-learn.org/stable/modules/generated/sklearn.cluster.DBSCAN.html>`_
        * documentation for `HDBSCAN <https://hdbscan.readthedocs.io/en/latest/index.html>`_

    Parameters
    ----------
    df : pd.DataFrame
        Contigs with embedded k-mer frequencies as ['x','y'] columns and 'coverage' column
    eps : float
        The maximum distance between two samples for one to be considered
        as in the neighborhood of the other. This is not a maximum bound
        on the distances of points within a cluster. This is the most
        important DBSCAN parameter to choose appropriately for your data set
        and distance function. See `DBSCAN docs <https://scikit-learn.org/stable/modules/generated/sklearn.cluster.DBSCAN.html>`_ for more details.
    dropcols : list, optional
        Drop columns in list from `df`
        (the default is ['cluster','purity','completeness']).

    Returns
    -------
    pd.DataFrame
        `df` with 'cluster' column added

    Raises
    -------
    BinningError
    ------------
    Dataframe is missing kmer/coverage annotations

    """
    for col in dropcols:
        if col in df.columns:
            df.drop(columns=col, inplace=True)
    n_samples = df.shape[0]
    if n_samples == 1:
        clusters = pd.Series([pd.NA], index=df.index, name="cluster")
        return pd.merge(df, clusters, how="left", left_index=True, right_index=True)
    cols = ["x", "y"]
    if "coverage" in df.columns:
        cols.append("coverage")
    if np.any(df.isnull()):
        raise TableFormatError(
            f"df is missing {df.isnull().sum().sum()} kmer/coverage annotations"
        )
    # We should have 'gc_content' as a column here but we are explicitly leaving it out of the classification algo
    X = df[cols].to_numpy()
    clusterer = DBSCAN(eps=eps, min_samples=1, n_jobs=-1).fit(X)
    clusters = pd.Series(clusterer.labels_, index=df.index, name="cluster")
    return pd.merge(df, clusters, how="left", left_index=True, right_index=True)


def recursive_dbscan(
    table: pd.DataFrame,
    markers_df: pd.DataFrame,
    domain: str,
    completeness_cutoff: float,
    purity_cutoff: float,
    coverage_stddev_cutoff: float,
    gc_content_stddev_cutoff: float,
    verbose: bool = False,
) -> Tuple[pd.DataFrame, pd.DataFrame]:
    """Carry out DBSCAN, starting at eps=0.3 and continuing until there is just one
    group.

    Break conditions to speed up pipeline:
    Give up if we've got up to eps 1.3 and still no complete and pure clusters.
    Often when you start at 0.3 there are zero complete and pure clusters, because
    the groups are too small. Later, some are found as the groups enlarge enough, but
    after it becomes zero again, it is a lost cause and we may as well stop. On the
    other hand, sometimes we never find any groups, so perhaps we should give up if
    by EPS 1.3 we never find any complete/pure groups.

    Parameters
    ----------
    table : pd.DataFrame
        Contigs with embedded k-mer frequencies ('x','y'), 'coverage' and 'gc_content' columns

    markers_df : pd.DataFrame
        wide format, i.e. index=contig cols=[marker,marker,...]

    domain : str
        Kingdom to determine metrics (the default is 'bacteria').
        choices=['bacteria','archaea']

    completeness_cutoff : float
        `completeness_cutoff` threshold to retain cluster (the default is 20.0).
        e.g. cluster completeness >= completeness_cutoff

    purity_cutoff : float
        `purity_cutoff` threshold to retain cluster (the default is 95.0).
        e.g. cluster purity >= purity_cutoff

    coverage_stddev_cutoff : float
        `coverage_stddev_cutoff` threshold to retain cluster (the default is 25.0).
        e.g. cluster coverage std.dev. <= coverage_stddev_cutoff

    gc_content_stddev_cutoff : float
        `gc_content_stddev_cutoff` threshold to retain cluster (the default is 5.0).
        e.g. cluster gc_content std.dev. <= gc_content_stddev_cutoff

    verbose : bool
        log stats for each recursive_dbscan clustering iteration.

    Returns
    -------
    2-tuple
        (pd.DataFrame(<passed cutoffs>), pd.DataFrame(<failed cutoffs>))
        DataFrames consisting of contigs that passed/failed clustering
        cutoffs, respectively.

        DataFrame:
            index = contig
            columns = ['x,'y','coverage','gc_content','cluster','purity','completeness','coverage_stddev','gc_content_stddev']
    """
    eps = 0.3
    step = 0.1
    clustering_rounds = {0: 0}
    n_clusters = float("inf")
    best_median = float("-inf")
    best_df = pd.DataFrame()
    while n_clusters > 1:
        binned_df = run_dbscan(table, eps)
        df, metrics_df = add_metrics(df=binned_df, markers_df=markers_df, domain=domain)
        completeness_filter = metrics_df["completeness"] >= completeness_cutoff
        purity_filter = metrics_df["purity"] >= purity_cutoff
        coverage_filter = metrics_df["coverage_stddev"] <= coverage_stddev_cutoff
        gc_content_filter = metrics_df["gc_content_stddev"] <= gc_content_stddev_cutoff
        filtered_df = metrics_df[
            completeness_filter & purity_filter & coverage_filter & gc_content_filter
        ]
        median_completeness = filtered_df.completeness.median()
        if median_completeness >= best_median:
            best_median = median_completeness
            best_df = df
        # Count the number of clusters
        n_clusters = df["cluster"].nunique()
        if n_clusters in clustering_rounds:
            clustering_rounds[n_clusters] += 1
        else:
            clustering_rounds[n_clusters] = 1
        # We speed this up if we are getting a lot of tables with the same number of clusters
        if clustering_rounds[n_clusters] > 10:
            step *= 10
        if median_completeness == 0:
            clustering_rounds[0] += 1
        if clustering_rounds[0] >= 10:
            break
        if verbose:
            logger.debug(
                f"EPS: {eps:3.2f} Clusters: {n_clusters:,}"
                f" Completeness: Median={median_completeness:4.2f} Best={best_median:4.2f}"
            )
        eps += step
    if best_df.empty:
        if verbose:
            logger.debug("No complete or pure clusters found")
        return pd.DataFrame(), table

    completeness_filter = best_df["completeness"] >= completeness_cutoff
    purity_filter = best_df["purity"] >= purity_cutoff
    coverage_filter = best_df["coverage_stddev"] <= coverage_stddev_cutoff
    gc_content_filter = best_df["gc_content_stddev"] <= gc_content_stddev_cutoff
    clustered_df = best_df[
        completeness_filter & purity_filter & coverage_filter & gc_content_filter
    ]
    unclustered_df = best_df.loc[~best_df.index.isin(clustered_df.index)]
    if verbose:
        logger.debug(f"Best completeness median: {best_median:4.2f}")
    logger.debug(
        f"clustered: {clustered_df.shape[0]:,} unclustered: {unclustered_df.shape[0]:,}"
    )
    return clustered_df, unclustered_df


def run_hdbscan(
    df: pd.DataFrame,
    min_cluster_size: int,
    min_samples: int,
    cache_dir: str = None,
    dropcols: List[str] = ["cluster", "purity", "completeness"],
) -> pd.DataFrame:
    """Run clustering on `df` at provided `min_cluster_size`.

    Notes
    -----

        * reasoning for parameter: `cluster_selection_method <https://hdbscan.readthedocs.io/en/latest/parameter_selection.html#leaf-clustering>`_
        * reasoning for parameters: `min_cluster_size and min_samples <https://hdbscan.readthedocs.io/en/latest/parameter_selection.html>`_
        * documentation for `HDBSCAN <https://hdbscan.readthedocs.io/en/latest/index.html>`_

    Parameters
    ----------
    df : pd.DataFrame
        Contigs with embedded k-mer frequencies as ['x','y'] columns and optionally 'coverage' column

    min_cluster_size : int
        The minimum size of clusters; single linkage splits that contain
        fewer points than this will be considered points "falling out" of a
        cluster rather than a cluster splitting into two new clusters.

    min_samples : int
        The number of samples in a neighborhood for a point to be
        considered a core point.

    cache_dir : str, optional
        Used to cache the output of the computation of the tree.
        By default, no caching is done. If a string is given, it is the
        path to the caching directory.

    dropcols : list, optional
        Drop columns in list from `df`
        (the default is ['cluster','purity','completeness']).

    Returns
    -------
    pd.DataFrame
        `df` with 'cluster' column added

    Raises
    -------
    ValueError
        sets `usecols` and `dropcols` may not share elements
    TableFormatError
        `df` is missing k-mer or coverage annotations.

    """
    for col in dropcols:
        if col in df.columns:
            df.drop(columns=col, inplace=True)
    n_samples = df.shape[0]
    if n_samples == 1:
        clusters = pd.Series([pd.NA], index=df.index, name="cluster")
        return pd.merge(df, clusters, how="left", left_index=True, right_index=True)
    cols = ["x", "y"]
    if "coverage" in df.columns:
        cols.append("coverage")
    if np.any(df.isnull()):
        raise TableFormatError(
            f"df is missing {df.isnull().sum().sum()} kmer/coverage annotations"
        )
    X = df.loc[:, cols].to_numpy()
    clusterer = HDBSCAN(
        min_cluster_size=min_cluster_size,
        min_samples=min_samples,
        cluster_selection_method="leaf",
        allow_single_cluster=True,
        memory=cache_dir,
    ).fit(X)
    clusters = pd.Series(clusterer.labels_, index=df.index, name="cluster")
    return pd.merge(df, clusters, how="left", left_index=True, right_index=True)


def recursive_hdbscan(
    table: pd.DataFrame,
    markers_df: pd.DataFrame,
    domain: str,
    completeness_cutoff: float,
    purity_cutoff: float,
    coverage_stddev_cutoff: float,
    gc_content_stddev_cutoff: float,
    verbose: bool = False,
) -> Tuple[pd.DataFrame, pd.DataFrame]:
    """Recursively run HDBSCAN starting with defaults and iterating the min_samples
     and min_cluster_size until only 1 cluster is recovered.

    Parameters
    ----------
    table : pd.DataFrame
        Contigs with embedded k-mer frequencies ('x','y'), 'coverage' and 'gc_content' columns

    markers_df : pd.DataFrame
        wide format, i.e. index=contig cols=[marker,marker,...]

    domain : str
        Kingdom to determine metrics (the default is 'bacteria').
        choices=['bacteria','archaea']

    completeness_cutoff : float
        `completeness_cutoff` threshold to retain cluster (the default is 20.0).
        e.g. cluster completeness >= completeness_cutoff

    purity_cutoff : float
        `purity_cutoff` threshold to retain cluster (the default is 95.00).
        e.g. cluster purity >= purity_cutoff

    coverage_stddev_cutoff : float
        `coverage_stddev_cutoff` threshold to retain cluster (the default is 25.0).
        e.g. cluster coverage std.dev. <= coverage_stddev_cutoff

    gc_content_stddev_cutoff : float
        `gc_content_stddev_cutoff` threshold to retain cluster (the default is 5.0).
        e.g. cluster gc_content std.dev. <= gc_content_stddev_cutoff

    verbose : bool
        log stats for each recursive_dbscan clustering iteration.

    Returns
    -------
    2-tuple
        (pd.DataFrame(<passed cutoffs>), pd.DataFrame(<failed cutoffs>))
        DataFrames consisting of contigs that passed/failed clustering
        cutoffs, respectively.

        DataFrame:
            index = contig
            columns = ['x,'y','coverage','gc_content','cluster','purity','completeness','coverage_stddev','gc_content_stddev']
    """
    max_min_cluster_size = 10000
    max_min_samples = 10
    min_cluster_size = 2
    min_samples = 1
    n_clusters = float("inf")
    best_median = float("-inf")
    best_df = pd.DataFrame()
    cache_dir = tempfile.mkdtemp()
    while n_clusters > 1:
        binned_df = run_hdbscan(
            table,
            min_cluster_size=min_cluster_size,
            min_samples=min_samples,
            cache_dir=cache_dir,
        )
        df, metrics_df = add_metrics(df=binned_df, markers_df=markers_df, domain=domain)
        completeness_filter = metrics_df["completeness"] >= completeness_cutoff
        purity_filter = metrics_df["purity"] >= purity_cutoff
        coverage_filter = metrics_df["coverage_stddev"] <= coverage_stddev_cutoff
        gc_content_filter = metrics_df["gc_content_stddev"] <= gc_content_stddev_cutoff
        filtered_df = metrics_df[
            completeness_filter & purity_filter & coverage_filter & gc_content_filter
        ]
        median_completeness = filtered_df.completeness.median()
        if median_completeness >= best_median:
            best_median = median_completeness
            best_df = df

        n_clusters = df["cluster"].nunique()

        if verbose:
            logger.debug(
                f"(min_samples, min_cluster_size): ({min_samples}, {min_cluster_size}) clusters: {n_clusters}"
                f" median completeness (current, best): ({median_completeness:4.2f}, {best_median:4.2f})"
            )

        if min_cluster_size >= max_min_cluster_size:
            shutil.rmtree(cache_dir)
            cache_dir = tempfile.mkdtemp()
            min_samples += 1
            min_cluster_size = 2
        else:
            min_cluster_size += 10

        if metrics_df[completeness_filter & purity_filter].empty:
            min_cluster_size += 100

        if min_samples >= max_min_samples:
            max_min_cluster_size *= 2

    shutil.rmtree(cache_dir)

    if best_df.empty:
        if verbose:
            logger.debug("No complete or pure clusters found")
        return pd.DataFrame(), table

    completeness_filter = best_df["completeness"] >= completeness_cutoff
    purity_filter = best_df["purity"] >= purity_cutoff
    coverage_filter = best_df["coverage_stddev"] <= coverage_stddev_cutoff
    gc_content_filter = best_df["gc_content_stddev"] <= gc_content_stddev_cutoff
    clustered_df = best_df[
        completeness_filter & purity_filter & coverage_filter & gc_content_filter
    ]
    unclustered_df = best_df.loc[~best_df.index.isin(clustered_df.index)]
    if verbose:
        logger.debug(f"Best completeness median: {best_median:4.2f}")
    logger.debug(
        f"clustered: {clustered_df.shape[0]} unclustered: {unclustered_df.shape[0]}"
    )
    return clustered_df, unclustered_df


def get_clusters(
    master: pd.DataFrame,
    markers_df: pd.DataFrame,
    domain: str,
    completeness: float,
    purity: float,
    coverage_stddev: float,
    gc_content_stddev: float,
    method: str,
    verbose: bool = False,
) -> pd.DataFrame:
    """Find best clusters retained after applying `completeness` and `purity` filters.

    Parameters
    ----------
    master : pd.DataFrame
        index=contig,
        cols=['x','y','coverage','gc_content']

    markers_df : pd.DataFrame
        wide format, i.e. index=contig cols=[marker,marker,...]

    domain : str
        Kingdom to determine metrics.
        choices=['bacteria','archaea'].

    completeness : float
        completeness threshold to retain cluster.
        e.g. cluster completeness >= completeness

    purity : float
        `purity` threshold to retain cluster.
        e.g. cluster purity >= purity

    coverage_stddev : float
        cluster coverage std.dev. threshold to retain cluster.
        e.g. cluster coverage std.dev. <= coverage_stddev

    gc_content_stddev : float
        cluster GC content std.dev. threshold to retain cluster.
        e.g. cluster GC content std.dev. <= gc_content_stddev

    method : str
        Description of parameter `method`.
        choices = ['dbscan','hdbscan']

    verbose : bool
        log stats for each recursive_dbscan clustering iteration

    Returns
    -------
    pd.DataFrame
        `master` with ['cluster','completeness','purity'] columns added
    """
    num_clusters = 0
    clusters = []
    recursive_clusterers = {"dbscan": recursive_dbscan, "hdbscan": recursive_hdbscan}
    if method not in recursive_clusterers:
        raise ValueError(f"Method: {method} not a choice. choose b/w dbscan & hdbscan")
    clusterer = recursive_clusterers[method]

    # Continue while unclustered are remaining
    # break when either clustered_df or unclustered_df is empty
    while True:
        clustered_df, unclustered_df = clusterer(
            master,
            markers_df,
            domain,
            completeness,
            purity,
            coverage_stddev,
            gc_content_stddev,
            verbose=verbose,
        )
        # No contigs can be clustered, label as unclustered and add the final df
        # of (unclustered) contigs
        if clustered_df.empty:
            unclustered_df = unclustered_df.assign(cluster=pd.NA)
            clusters.append(unclustered_df)
            break

        translation = {
            c: f"bin_{1+i+num_clusters:04d}"
            for i, c in enumerate(clustered_df.cluster.unique())
        }

        def rename_cluster(c):
            return translation[c]

        clustered_df.cluster = clustered_df.cluster.map(rename_cluster)

        # All contigs have now been clustered, add the final df of (clustered) contigs
        if unclustered_df.empty:
            clusters.append(clustered_df)
            break
        # Store clustered contigs
        num_clusters += clustered_df.cluster.nunique()
        clusters.append(clustered_df)
        # continue with unclustered contigs
        master = unclustered_df
    df = pd.concat(clusters, sort=True)
    for metric in [
        "purity",
        "completeness",
        "coverage_stddev",
        "gc_content_stddev",
    ]:
        # Special case where no clusters are found in first round.
        # i.e. cluster = pd.NA for all contigs
        if metric not in df.columns:
            df[metric] = pd.NA
    return df


def binning(
    master: pd.DataFrame,
    markers: pd.DataFrame,
    domain: str = "bacteria",
    completeness: float = 20.0,
    purity: float = 95.0,
    coverage_stddev: float = 25.0,
    gc_content_stddev: float = 5.0,
    taxonomy: bool = True,
    starting_rank: str = "superkingdom",
    method: str = "dbscan",
    reverse_ranks: bool = False,
    verbose: bool = False,
) -> pd.DataFrame:
    """Perform clustering of contigs by provided `method` and use metrics to
    filter clusters that should be retained via `completeness` and `purity`
    thresholds.

    Parameters
    ----------
    master : pd.DataFrame
        index=contig,
        cols=['x','y', 'coverage', 'gc_content']
        taxa cols should be present if `taxonomy` is True.
        i.e. [taxid,superkingdom,phylum,class,order,family,genus,species]

    markers : pd.DataFrame
        wide format, i.e. index=contig cols=[marker,marker,...]

    domain : str, optional
        Kingdom to determine metrics (the default is 'bacteria').
        choices=['bacteria','archaea']

    completeness : float, optional
        Description of parameter `completeness` (the default is 20.).

    purity : float, optional
        purity threshold to retain cluster (the default is 95.0).
        e.g. cluster purity >= purity_cutoff

    coverage_stddev : float, optional
        cluster coverage threshold to retain cluster (the default is 25.0).

    gc_content_stddev : float, optional
        cluster GC content threshold to retain cluster (the default is 5.0).

    taxonomy : bool, optional
        Split canonical ranks and subset based on rank then attempt to find clusters (the default is True).
        taxonomic_levels = [superkingdom,phylum,class,order,family,genus,species]

    starting_rank : str, optional
        Starting canonical rank at which to begin subsetting taxonomy (the default is superkingdom).
        Choices are superkingdom, phylum, class, order, family, genus, species.

    method : str, optional
        Clustering `method` (the default is 'dbscan').
        choices = ['dbscan','hdbscan']

    reverse_ranks : bool, optional
        False - [superkingdom,phylum,class,order,family,genus,species] (Default)
        True - [species,genus,family,order,class,phylum,superkingdom]

    verbose : bool, optional
        log stats for each recursive_dbscan clustering iteration

    Returns
    -------
    pd.DataFrame
        master with ['cluster','completeness','purity'] columns added

    Raises
    -------
    TableFormatError
        No marker information is availble for contigs to be binned.
    """
    # First check needs to ensure we have markers available to check binning quality...
    if master.loc[master.index.isin(markers.index)].empty:
        raise TableFormatError(
            "No markers for contigs in table. Unable to assess binning quality"
        )
    if master.shape[0] <= 1:
        raise BinningError("Not enough contigs in table for binning")

    logger.info(f"Using {method} clustering method")
    if not taxonomy:
        return get_clusters(
            master=master,
            markers_df=markers,
            domain=domain,
            completeness=completeness,
            purity=purity,
            coverage_stddev=coverage_stddev,
            gc_content_stddev=gc_content_stddev,
            method=method,
            verbose=verbose,
        )

    # Use taxonomy method
    if reverse_ranks:
        # species, genus, family, order, class, phylum, superkingdom
        ranks = [rank for rank in NCBI.CANONICAL_RANKS]
    else:
        # superkingdom, phylum, class, order, family, genus, species
        ranks = [rank for rank in reversed(NCBI.CANONICAL_RANKS)]
    ranks.remove("root")
    starting_rank_index = ranks.index(starting_rank)
    ranks = ranks[starting_rank_index:]
    logger.debug(f"Using ranks: {', '.join(ranks)}")
    clustered_contigs = set()
    num_clusters = 0
    clusters = []
    for rank in ranks:
        # TODO: We should account for novel taxa here instead of removing 'unclassified'
        unclassified_filter = master[rank] != "unclassified"
        master_grouped_by_rank = master.loc[unclassified_filter].groupby(rank)
        taxa_counts = master_grouped_by_rank[rank].count()
        n_contigs_in_taxa = taxa_counts.sum()
        n_taxa = taxa_counts.index.nunique()
        logger.info(
            f"Examining {rank}: {n_taxa:,} unique taxa ({n_contigs_in_taxa:,} contigs)"
        )
        # Group contigs by rank and find best clusters within subset
        for rank_name_txt, dff in master_grouped_by_rank:
            if dff.empty:
                continue
            # Only cluster contigs that have not already been assigned a bin.
            # First filter with 'cluster' column
            rank_df = (
                dff.loc[dff["cluster"].isna()] if "cluster" in dff.columns else dff
            )
            # Second filter with previous clustering rounds' clustered contigs
            if clustered_contigs:
                rank_df = rank_df.loc[~rank_df.index.isin(clustered_contigs)]
            # After all of the filters, are there multiple contigs to cluster?
            if rank_df.empty:
                continue
            # Find best clusters
            logger.debug(
                f"Examining taxonomy: {rank} : {rank_name_txt} : {rank_df.shape}"
            )
            clusters_df = get_clusters(
                master=rank_df,
                markers_df=markers,
                domain=domain,
                completeness=completeness,
                purity=purity,
                coverage_stddev=coverage_stddev,
                gc_content_stddev=gc_content_stddev,
                method=method,
                verbose=verbose,
            )
            # Store clustered contigs
            is_clustered = clusters_df["cluster"].notnull()
            clustered = clusters_df.loc[is_clustered]
            if clustered.empty:
                continue
            clustered_contigs.update({contig for contig in clustered.index})
            translation = {
                c: f"bin_{1+i+num_clusters:04d}"
                for i, c in enumerate(clustered.cluster.unique())
            }

            def rename_cluster(c):
                return translation[c]

            clustered.cluster = clustered.cluster.map(rename_cluster)
            num_clusters += clustered.cluster.nunique()
            clusters.append(clustered)

    if not clusters:
        raise BinningError("Failed to recover any clusters from dataset")
    # At this point we've went through all ranks and have clusters for each canonical-rank
    # We place these into one table and then...
    clustered_df = pd.concat(clusters, sort=True)
    # create a dataframe for any contigs *not* in the clustered dataframe
    unclustered_df = master.loc[~master.index.isin(clustered_df.index)]
    unclustered_df["cluster"] = pd.NA
    return pd.concat([clustered_df, unclustered_df], sort=True)


def main():
    import argparse
    import logging as logger

    logger.basicConfig(
        format="[%(asctime)s %(levelname)s] %(name)s: %(message)s",
        datefmt="%m/%d/%Y %I:%M:%S %p",
        level=logger.DEBUG,
    )
    parser = argparse.ArgumentParser(
        description="Perform marker gene guided binning of "
        "metagenome contigs using annotations (when available) of sequence "
        "composition, coverage and homology.",
        formatter_class=argparse.ArgumentDefaultsHelpFormatter,
    )
<<<<<<< HEAD
    parser.add_argument("--kmers", help="</path/to/normalized/kmers.tsv>", required=True)
    parser.add_argument("--coverage", help="</path/to/coverages.tsv>", required=True)
    parser.add_argument("--markers", help="</path/to/markers.tsv>", required=True)
    parser.add_argument("--output", help="</path/to/output.tsv>", required=True)
    parser.add_argument("--embedded-kmers", help="</path/to/embedded_kmers.tsv>")
=======
    parser.add_argument("kmers", help="Path to normalized k-mer frequencies table")
    parser.add_argument("coverages", help="Path to metagenome coverages table")
    parser.add_argument("gc_content", help="Path to metagenome GC contents table")
    parser.add_argument("markers", help="Path to Autometa annotated markers table")
    parser.add_argument("output", help="Path to write Autometa binning results")
    parser.add_argument(
        "--embedded-kmers",
        help="Path to provide embedded k-mer frequencies table if embedding has already been performed.",
        metavar="filepath",
    )
>>>>>>> 5cccf75a
    parser.add_argument(
        "--embedding-method",
        help="Embedding method to use on normalized k-mer frequencies.",
        choices=["bhsne", "sksne", "umap"],
        metavar="string",
        default="bhsne",
    )
    parser.add_argument(
        "--clustering-method",
        help="Clustering algorithm to use for recursive binning.",
        choices=["dbscan", "hdbscan"],
        metavar="string",
        default="dbscan",
    )
    parser.add_argument(
        "--completeness",
        help="completeness cutoff to retain cluster."
        " e.g. cluster completeness >= `completeness`",
        default=20.0,
        metavar="float",
        type=float,
    )
    parser.add_argument(
        "--purity",
        help="purity cutoff to retain cluster. e.g. cluster purity >= `purity`",
        default=95.0,
        metavar="float",
        type=float,
    )
    parser.add_argument(
        "--cov-stddev-limit",
        help="coverage standard deviation limit to retain cluster"
        " e.g. cluster coverage standard deviation <= `cov-stddev-limit`",
        default=25.0,
        metavar="float",
        type=float,
    )
    parser.add_argument(
        "--gc-stddev-limit",
        help="GC content standard deviation limit to retain cluster"
        " e.g. cluster GC content standard deviation <= `gc-content-stddev-limit`",
        default=5.0,
        metavar="float",
        type=float,
    )
    parser.add_argument(
        "--taxonomy", metavar="filepath", help="</path/to/taxonomy.tsv>"
    )
    parser.add_argument(
        "--starting-rank",
        help="Canonical rank at which to begin subsetting taxonomy",
        default="superkingdom",
        choices=[
            "superkingdom",
            "phylum",
            "class",
            "order",
            "family",
            "genus",
            "species",
        ],
        metavar="string",
    )
    parser.add_argument(
        "--reverse-ranks",
        action="store_true",
        default=False,
        help="Reverse order at which to split taxonomy by canonical-rank."
        " When `--reverse-ranks` is given, contigs will be split in order of"
        " species, genus, family, order, class, phylum, superkingdom.",
    )
    parser.add_argument(
        "--domain",
        help="Kingdom to consider (archaea|bacteria)",
        choices=["bacteria", "archaea"],
        metavar="string",
        default="bacteria",
    )
    parser.add_argument(
        "--verbose", action="store_true", default=False, help="log debug information",
    )
    args = parser.parse_args()
    kmers_df = kmers.embed(
        kmers=args.kmers, out=args.embedded_kmers, method=args.embedding_method
    )

    cov_df = pd.read_csv(args.coverages, sep="\t", index_col="contig")
    master_df = pd.merge(
        kmers_df, cov_df[["coverage"]], how="left", left_index=True, right_index=True,
    )
    gc_content_df = pd.read_csv(args.gc_content, sep="\t", index_col="contig")
    master_df = pd.merge(
        master_df, gc_content_df, how="left", left_index=True, right_index=True,
    )

    markers_df = load_markers(args.markers)
    markers_df = markers_df.convert_dtypes()

    if args.taxonomy:
        taxa_df = pd.read_csv(args.taxonomy, sep="\t", index_col="contig")
        taxa_df = taxa_df[taxa_df.superkingdom == args.domain]
        master_df = pd.merge(
            left=master_df,
            right=taxa_df,
            how="inner",
            left_index=True,
            right_index=True,
        )

    taxa_present = True if "taxid" in master_df else False
    master_df = master_df.convert_dtypes()
    logger.debug(f"master_df shape: {master_df.shape}")

    master_out = binning(
        master=master_df,
        markers=markers_df,
        taxonomy=taxa_present,
        starting_rank=args.starting_rank,
        reverse_ranks=args.reverse_ranks,
        domain=args.domain,
        completeness=args.completeness,
        purity=args.purity,
        coverage_stddev=args.cov_stddev_limit,
        gc_content_stddev=args.gc_stddev_limit,
        method=args.clustering_method,
        verbose=args.verbose,
    )

    # Output table
    outcols = ["cluster", "completeness", "purity"]
    master_out[outcols].to_csv(args.output, sep="\t", index=True, header=True)


if __name__ == "__main__":
    main()<|MERGE_RESOLUTION|>--- conflicted
+++ resolved
@@ -841,24 +841,26 @@
         "composition, coverage and homology.",
         formatter_class=argparse.ArgumentDefaultsHelpFormatter,
     )
-<<<<<<< HEAD
-    parser.add_argument("--kmers", help="</path/to/normalized/kmers.tsv>", required=True)
-    parser.add_argument("--coverage", help="</path/to/coverages.tsv>", required=True)
-    parser.add_argument("--markers", help="</path/to/markers.tsv>", required=True)
-    parser.add_argument("--output", help="</path/to/output.tsv>", required=True)
-    parser.add_argument("--embedded-kmers", help="</path/to/embedded_kmers.tsv>")
-=======
-    parser.add_argument("kmers", help="Path to normalized k-mer frequencies table")
-    parser.add_argument("coverages", help="Path to metagenome coverages table")
-    parser.add_argument("gc_content", help="Path to metagenome GC contents table")
-    parser.add_argument("markers", help="Path to Autometa annotated markers table")
-    parser.add_argument("output", help="Path to write Autometa binning results")
+    parser.add_argument(
+        "--kmers", help="Path to normalized k-mer frequencies table", required=True
+    )
+    parser.add_argument(
+        "--coverages", help="Path to metagenome coverages table", required=True
+    )
+    parser.add_argument(
+        "--gc-content", help="Path to metagenome GC contents table", required=True
+    )
+    parser.add_argument(
+        "--markers", help="Path to Autometa annotated markers table", required=True
+    )
+    parser.add_argument(
+        "--output", help="Path to write Autometa binning results", required=True
+    )
     parser.add_argument(
         "--embedded-kmers",
         help="Path to provide embedded k-mer frequencies table if embedding has already been performed.",
         metavar="filepath",
     )
->>>>>>> 5cccf75a
     parser.add_argument(
         "--embedding-method",
         help="Embedding method to use on normalized k-mer frequencies.",
@@ -938,7 +940,10 @@
         default="bacteria",
     )
     parser.add_argument(
-        "--verbose", action="store_true", default=False, help="log debug information",
+        "--verbose",
+        action="store_true",
+        default=False,
+        help="log debug information",
     )
     args = parser.parse_args()
     kmers_df = kmers.embed(
@@ -947,11 +952,19 @@
 
     cov_df = pd.read_csv(args.coverages, sep="\t", index_col="contig")
     master_df = pd.merge(
-        kmers_df, cov_df[["coverage"]], how="left", left_index=True, right_index=True,
+        kmers_df,
+        cov_df[["coverage"]],
+        how="left",
+        left_index=True,
+        right_index=True,
     )
     gc_content_df = pd.read_csv(args.gc_content, sep="\t", index_col="contig")
     master_df = pd.merge(
-        master_df, gc_content_df, how="left", left_index=True, right_index=True,
+        master_df,
+        gc_content_df,
+        how="left",
+        left_index=True,
+        right_index=True,
     )
 
     markers_df = load_markers(args.markers)
