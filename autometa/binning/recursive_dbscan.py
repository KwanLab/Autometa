--- conflicted
+++ resolved
@@ -290,17 +290,11 @@
 
     Raises
     -------
-<<<<<<< HEAD
     ValueError
         sets `usecols` and `dropcols` may not share elements
     TableFormatError
         `df` is missing k-mer or coverage annotations.
 
-=======
-    BinningError
-    ------------
-    Dataframe is missing kmer/coverage annotations
->>>>>>> 067bb82c
     """
     for col in dropcols:
         if col in df.columns:
