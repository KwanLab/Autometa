#!/usr/bin/env python
# -*- coding: utf-8 -*-
"""
COPYRIGHT
Copyright 2021 Ian J. Miller, Evan R. Rees, Kyle Wolf, Siddharth Uppal,
Shaurya Chanana, Izaak Miller, Jason C. Kwan

This file is part of Autometa.

Autometa is free software: you can redistribute it and/or modify
it under the terms of the GNU Affero General Public License as published by
the Free Software Foundation, either version 3 of the License, or
(at your option) any later version.

Autometa is distributed in the hope that it will be useful,
but WITHOUT ANY WARRANTY; without even the implied warranty of
MERCHANTABILITY or FITNESS FOR A PARTICULAR PURPOSE. See the
GNU Affero General Public License for more details.

You should have received a copy of the GNU Affero General Public License
along with Autometa. If not, see <http://www.gnu.org/licenses/>.
COPYRIGHT

Cluster contigs recursively searching for bins with highest completeness and purity.
"""

import logging
import shutil
import tempfile
from typing import List, Tuple

import pandas as pd
import numpy as np

from sklearn.cluster import DBSCAN
from hdbscan import HDBSCAN

from autometa.common.markers import load as load_markers
from autometa.common import kmers

from autometa.common.exceptions import TableFormatError, BinningError
from autometa.taxonomy.ncbi import NCBI

pd.set_option("mode.chained_assignment", None)


logger = logging.getLogger(__name__)


def add_metrics(
    df: pd.DataFrame, markers_df: pd.DataFrame, domain: str = "bacteria"
) -> Tuple[pd.DataFrame, pd.DataFrame]:
    """Adds the completeness and purity metrics to each respective contig in df.

    Parameters
    ----------
    df : pd.DataFrame
        index='contig' cols=['x','y','coverage','gc_content','cluster']
    markers_df : pd.DataFrame
        wide format, i.e. index=contig cols=[marker,marker,...]
    domain : str, optional
        Kingdom to determine metrics (the default is 'bacteria').
        choices=['bacteria','archaea']

    Returns
    -------
    2-tuple
        `df` with added cols=['completeness', 'purity']
        pd.DataFrame(index=clusters,  cols=['completeness', 'purity'])

    Raises
    -------
    KeyError
        `domain` is not "bacteria" or "archaea"

    """
    domain = domain.lower()
    marker_sets = {"bacteria": 139.0, "archaea": 162.0}
    if domain not in marker_sets:
        raise KeyError(f"{domain} is not bacteria or archaea!")
    expected_number = marker_sets[domain]
    metrics = []
    if "cluster" in df.columns:
        clusters = dict(list(df.groupby("cluster")))
        for cluster, dff in clusters.items():
            pfam_counts = markers_df[markers_df.index.isin(dff.index)].sum()
            is_present = pfam_counts >= 1
            is_single_copy = pfam_counts == 1
            nunique_markers = pfam_counts[is_present].count()
            num_single_copy_markers = pfam_counts[is_single_copy].count()
            completeness = nunique_markers / expected_number * 100
            # Protect from divide by zero
            if nunique_markers == 0:
                purity = pd.NA
            else:
                purity = num_single_copy_markers / nunique_markers * 100
            if dff.shape[0] <= 1:
                coverage_stddev = 0.0
                gc_content_stddev = 0.0
            else:
                coverage_stddev = dff.coverage.std()
                gc_content_stddev = dff.gc_content.std()
            metrics.append(
                {
                    "cluster": cluster,
                    "completeness": completeness,
                    "purity": purity,
                    "coverage_stddev": coverage_stddev,
                    "gc_content_stddev": gc_content_stddev,
                }
            )
    # Account for exceptions where clusters were not recovered
    if not metrics or "cluster" not in df.columns:
        metrics_df = pd.DataFrame(
            [
                {
                    "contig": contig,
                    "cluster": pd.NA,
                    "completeness": pd.NA,
                    "purity": pd.NA,
                    "coverage_stddev": pd.NA,
                    "gc_content_stddev": pd.NA,
                }
                for contig in df.index
            ]
        )
        metric_cols = ["completeness", "purity", "coverage_stddev", "gc_content_stddev"]
        merged_df = df.copy()
        for metric in metric_cols:
            merged_df[metric] = pd.NA

    else:
        metrics_df = pd.DataFrame(metrics).set_index("cluster")
        merged_df = pd.merge(df, metrics_df, left_on="cluster", right_index=True)
    return merged_df, metrics_df


def run_dbscan(
    df: pd.DataFrame,
    eps: float,
    dropcols: List[str] = [
        "cluster",
        "purity",
        "completeness",
        "coverage_stddev",
        "gc_content_stddev",
    ],
) -> pd.DataFrame:
    """Run clustering on `df` at provided `eps`.

    Notes
    -----

        * documentation for sklearn `DBSCAN <https://scikit-learn.org/stable/modules/generated/sklearn.cluster.DBSCAN.html>`_
        * documentation for `HDBSCAN <https://hdbscan.readthedocs.io/en/latest/index.html>`_

    Parameters
    ----------
    df : pd.DataFrame
        Contigs with embedded k-mer frequencies as ['x_1','x_2',..., 'x_ndims'] columns and 'coverage' column
    eps : float
        The maximum distance between two samples for one to be considered
        as in the neighborhood of the other. This is not a maximum bound
        on the distances of points within a cluster. This is the most
        important DBSCAN parameter to choose appropriately for your data set
        and distance function. See `DBSCAN docs <https://scikit-learn.org/stable/modules/generated/sklearn.cluster.DBSCAN.html>`_ for more details.
    dropcols : list, optional
        Drop columns in list from `df`
        (the default is ['cluster','purity','completeness']).

    Returns
    -------
    pd.DataFrame
        `df` with 'cluster' column added

    Raises
    -------
    BinningError
    ------------
    Dataframe is missing kmer/coverage annotations

    """
    # Ignore any errors raised from trying to drop columns that do not exist in our df.
    df.drop(columns=dropcols, inplace=True, errors="ignore")
    n_samples = df.shape[0]
    if n_samples == 1:
        clusters = pd.Series([pd.NA], index=df.index, name="cluster")
        return pd.merge(df, clusters, how="left", left_index=True, right_index=True)
    if np.any(df.isnull()):
        raise TableFormatError(
            f"df is missing {df.isnull().sum().sum()} kmer/coverage annotations"
        )
    # NOTE: all of our kmer embedded columns should correspond from "x_1" to "x_{embedding_dimensions}"
    cols = [col for col in df.columns if "x_" in col or col == "coverage"]
    # Subset what will go into clusterer to only kmer and coverage information
    X = df.loc[:, cols].to_numpy()
    # Perform clustering
    clusterer = DBSCAN(eps=eps, min_samples=1, n_jobs=-1).fit(X)
    clusters = pd.Series(clusterer.labels_, index=df.index, name="cluster")
    return pd.merge(df, clusters, how="left", left_index=True, right_index=True)


def recursive_dbscan(
    table: pd.DataFrame,
    markers_df: pd.DataFrame,
    domain: str,
    completeness_cutoff: float,
    purity_cutoff: float,
    coverage_stddev_cutoff: float,
    gc_content_stddev_cutoff: float,
    verbose: bool = False,
) -> Tuple[pd.DataFrame, pd.DataFrame]:
    """Carry out DBSCAN, starting at eps=0.3 and continuing until there is just one
    group.

    Break conditions to speed up pipeline:
    Give up if we've got up to eps 1.3 and still no complete and pure clusters.
    Often when you start at 0.3 there are zero complete and pure clusters, because
    the groups are too small. Later, some are found as the groups enlarge enough, but
    after it becomes zero again, it is a lost cause and we may as well stop. On the
    other hand, sometimes we never find any groups, so perhaps we should give up if
    by EPS 1.3 we never find any complete/pure groups.

    Parameters
    ----------
    table : pd.DataFrame
        Contigs with embedded k-mer frequencies ('x','y'), 'coverage' and 'gc_content' columns

    markers_df : pd.DataFrame
        wide format, i.e. index=contig cols=[marker,marker,...]

    domain : str
        Kingdom to determine metrics (the default is 'bacteria').
        choices=['bacteria','archaea']

    completeness_cutoff : float
        `completeness_cutoff` threshold to retain cluster (the default is 20.0).
        e.g. cluster completeness >= completeness_cutoff

    purity_cutoff : float
        `purity_cutoff` threshold to retain cluster (the default is 95.0).
        e.g. cluster purity >= purity_cutoff

    coverage_stddev_cutoff : float
        `coverage_stddev_cutoff` threshold to retain cluster (the default is 25.0).
        e.g. cluster coverage std.dev. <= coverage_stddev_cutoff

    gc_content_stddev_cutoff : float
        `gc_content_stddev_cutoff` threshold to retain cluster (the default is 5.0).
        e.g. cluster gc_content std.dev. <= gc_content_stddev_cutoff

    verbose : bool
        log stats for each recursive_dbscan clustering iteration.

    Returns
    -------
    2-tuple
        (pd.DataFrame(<passed cutoffs>), pd.DataFrame(<failed cutoffs>))
        DataFrames consisting of contigs that passed/failed clustering
        cutoffs, respectively.

        DataFrame:
            index = contig
            columns = ['x,'y','coverage','gc_content','cluster','purity','completeness','coverage_stddev','gc_content_stddev']
    """
    eps = 0.3
    step = 0.1
    clustering_rounds = {0: 0}
    n_clusters = float("inf")
    best_median = float("-inf")
    best_df = pd.DataFrame()
    while n_clusters > 1:
        binned_df = run_dbscan(table, eps)
        df, metrics_df = add_metrics(df=binned_df, markers_df=markers_df, domain=domain)
        completeness_filter = metrics_df["completeness"] >= completeness_cutoff
        purity_filter = metrics_df["purity"] >= purity_cutoff
        coverage_filter = metrics_df["coverage_stddev"] <= coverage_stddev_cutoff
        gc_content_filter = metrics_df["gc_content_stddev"] <= gc_content_stddev_cutoff
        filtered_df = metrics_df[
            completeness_filter & purity_filter & coverage_filter & gc_content_filter
        ]
        median_completeness = filtered_df.completeness.median()
        if median_completeness >= best_median:
            best_median = median_completeness
            best_df = df
        # Count the number of clusters
        n_clusters = df["cluster"].nunique()
        if n_clusters in clustering_rounds:
            clustering_rounds[n_clusters] += 1
        else:
            clustering_rounds[n_clusters] = 1
        # We speed this up if we are getting a lot of tables with the same number of clusters
        if clustering_rounds[n_clusters] > 10:
            step *= 10
        if median_completeness == 0:
            clustering_rounds[0] += 1
        if clustering_rounds[0] >= 10:
            break
        if verbose:
            logger.debug(
                f"EPS: {eps:3.2f} Clusters: {n_clusters:,}"
                f" Completeness: Median={median_completeness:4.2f} Best={best_median:4.2f}"
            )
        eps += step
    if best_df.empty:
        if verbose:
            logger.debug("No complete or pure clusters found")
        return pd.DataFrame(), table

    completeness_filter = best_df["completeness"] >= completeness_cutoff
    purity_filter = best_df["purity"] >= purity_cutoff
    coverage_filter = best_df["coverage_stddev"] <= coverage_stddev_cutoff
    gc_content_filter = best_df["gc_content_stddev"] <= gc_content_stddev_cutoff
    clustered_df = best_df[
        completeness_filter & purity_filter & coverage_filter & gc_content_filter
    ]
    unclustered_df = best_df.loc[~best_df.index.isin(clustered_df.index)]
    if verbose:
        logger.debug(f"Best completeness median: {best_median:4.2f}")
    logger.debug(
        f"clustered: {clustered_df.shape[0]:,} unclustered: {unclustered_df.shape[0]:,}"
    )
    return clustered_df, unclustered_df


def run_hdbscan(
    df: pd.DataFrame,
    min_cluster_size: int,
    min_samples: int,
    cache_dir: str = None,
    dropcols: List[str] = [
        "cluster",
        "purity",
        "completeness",
        "coverage_stddev",
        "gc_content_stddev",
    ],
) -> pd.DataFrame:
    """Run clustering on `df` at provided `min_cluster_size`.

    Notes
    -----

        * reasoning for parameter: `cluster_selection_method <https://hdbscan.readthedocs.io/en/latest/parameter_selection.html#leaf-clustering>`_
        * reasoning for parameters: `min_cluster_size and min_samples <https://hdbscan.readthedocs.io/en/latest/parameter_selection.html>`_
        * documentation for `HDBSCAN <https://hdbscan.readthedocs.io/en/latest/index.html>`_

    Parameters
    ----------
    df : pd.DataFrame
        Contigs with embedded k-mer frequencies as ['x','y'] columns and optionally 'coverage' column

    min_cluster_size : int
        The minimum size of clusters; single linkage splits that contain
        fewer points than this will be considered points "falling out" of a
        cluster rather than a cluster splitting into two new clusters.

    min_samples : int
        The number of samples in a neighborhood for a point to be
        considered a core point.

    cache_dir : str, optional
        Used to cache the output of the computation of the tree.
        By default, no caching is done. If a string is given, it is the
        path to the caching directory.

    dropcols : list, optional
        Drop columns in list from `df`
        (the default is ['cluster','purity','completeness']).

    Returns
    -------
    pd.DataFrame
        `df` with 'cluster' column added

    Raises
    -------
    ValueError
        sets `usecols` and `dropcols` may not share elements
    TableFormatError
        `df` is missing k-mer or coverage annotations.

    """
    # Ignore any errors raised from trying to drop columns that do not exist in our df.
    df.drop(columns=dropcols, inplace=True, errors="ignore")
    n_samples = df.shape[0]
    if n_samples == 1:
        clusters = pd.Series([pd.NA], index=df.index, name="cluster")
        return pd.merge(df, clusters, how="left", left_index=True, right_index=True)
    if np.any(df.isnull()):
        raise TableFormatError(
            f"df is missing {df.isnull().sum().sum()} kmer/coverage annotations"
        )
    # NOTE: all of our kmer embedded columns should correspond from "x_1" to "x_{embedding_dimensions}"
    cols = [col for col in df.columns if "x_" in col or col == "coverage"]
    # Subset what will go into clusterer to only kmer and coverage information
    X = df.loc[:, cols].to_numpy()
    # Perform clustering
    clusterer = HDBSCAN(
        min_cluster_size=min_cluster_size,
        min_samples=min_samples,
        cluster_selection_method="leaf",
        allow_single_cluster=True,
        memory=cache_dir,
    ).fit(X)
    clusters = pd.Series(clusterer.labels_, index=df.index, name="cluster")
    return pd.merge(df, clusters, how="left", left_index=True, right_index=True)


def recursive_hdbscan(
    table: pd.DataFrame,
    markers_df: pd.DataFrame,
    domain: str,
    completeness_cutoff: float,
    purity_cutoff: float,
    coverage_stddev_cutoff: float,
    gc_content_stddev_cutoff: float,
    verbose: bool = False,
) -> Tuple[pd.DataFrame, pd.DataFrame]:
    """Recursively run HDBSCAN starting with defaults and iterating the min_samples
     and min_cluster_size until only 1 cluster is recovered.

    Parameters
    ----------
    table : pd.DataFrame
        Contigs with embedded k-mer frequencies ('x','y'), 'coverage' and 'gc_content' columns

    markers_df : pd.DataFrame
        wide format, i.e. index=contig cols=[marker,marker,...]

    domain : str
        Kingdom to determine metrics (the default is 'bacteria').
        choices=['bacteria','archaea']

    completeness_cutoff : float
        `completeness_cutoff` threshold to retain cluster (the default is 20.0).
        e.g. cluster completeness >= completeness_cutoff

    purity_cutoff : float
        `purity_cutoff` threshold to retain cluster (the default is 95.00).
        e.g. cluster purity >= purity_cutoff

    coverage_stddev_cutoff : float
        `coverage_stddev_cutoff` threshold to retain cluster (the default is 25.0).
        e.g. cluster coverage std.dev. <= coverage_stddev_cutoff

    gc_content_stddev_cutoff : float
        `gc_content_stddev_cutoff` threshold to retain cluster (the default is 5.0).
        e.g. cluster gc_content std.dev. <= gc_content_stddev_cutoff

    verbose : bool
        log stats for each recursive_dbscan clustering iteration.

    Returns
    -------
    2-tuple
        (pd.DataFrame(<passed cutoffs>), pd.DataFrame(<failed cutoffs>))
        DataFrames consisting of contigs that passed/failed clustering
        cutoffs, respectively.

        DataFrame:
            index = contig
            columns = ['x,'y','coverage','gc_content','cluster','purity','completeness','coverage_stddev','gc_content_stddev']
    """
    max_min_cluster_size = 10000
    max_min_samples = 10
    min_cluster_size = 2
    min_samples = 1
    n_clusters = float("inf")
    best_median = float("-inf")
    best_df = pd.DataFrame()
    cache_dir = tempfile.mkdtemp()
    while n_clusters > 1:
        binned_df = run_hdbscan(
            table,
            min_cluster_size=min_cluster_size,
            min_samples=min_samples,
            cache_dir=cache_dir,
        )
        df, metrics_df = add_metrics(df=binned_df, markers_df=markers_df, domain=domain)
        completeness_filter = metrics_df["completeness"] >= completeness_cutoff
        purity_filter = metrics_df["purity"] >= purity_cutoff
        coverage_filter = metrics_df["coverage_stddev"] <= coverage_stddev_cutoff
        gc_content_filter = metrics_df["gc_content_stddev"] <= gc_content_stddev_cutoff
        filtered_df = metrics_df[
            completeness_filter & purity_filter & coverage_filter & gc_content_filter
        ]
        median_completeness = filtered_df.completeness.median()
        if median_completeness >= best_median:
            best_median = median_completeness
            best_df = df

        n_clusters = df["cluster"].nunique()

        if verbose:
            logger.debug(
                f"(min_samples, min_cluster_size): ({min_samples}, {min_cluster_size}) clusters: {n_clusters}"
                f" median completeness (current, best): ({median_completeness:4.2f}, {best_median:4.2f})"
            )

        if min_cluster_size >= max_min_cluster_size:
            shutil.rmtree(cache_dir)
            cache_dir = tempfile.mkdtemp()
            min_samples += 1
            min_cluster_size = 2
        else:
            min_cluster_size += 10

        if metrics_df[completeness_filter & purity_filter].empty:
            min_cluster_size += 100

        if min_samples >= max_min_samples:
            max_min_cluster_size *= 2

    shutil.rmtree(cache_dir)

    if best_df.empty:
        if verbose:
            logger.debug("No complete or pure clusters found")
        return pd.DataFrame(), table

    completeness_filter = best_df["completeness"] >= completeness_cutoff
    purity_filter = best_df["purity"] >= purity_cutoff
    coverage_filter = best_df["coverage_stddev"] <= coverage_stddev_cutoff
    gc_content_filter = best_df["gc_content_stddev"] <= gc_content_stddev_cutoff
    clustered_df = best_df[
        completeness_filter & purity_filter & coverage_filter & gc_content_filter
    ]
    unclustered_df = best_df.loc[~best_df.index.isin(clustered_df.index)]
    if verbose:
        logger.debug(f"Best completeness median: {best_median:4.2f}")
    logger.debug(
        f"clustered: {clustered_df.shape[0]} unclustered: {unclustered_df.shape[0]}"
    )
    return clustered_df, unclustered_df


def get_clusters(
    main: pd.DataFrame,
    markers_df: pd.DataFrame,
    domain: str,
    completeness: float,
    purity: float,
    coverage_stddev: float,
    gc_content_stddev: float,
    method: str,
    verbose: bool = False,
) -> pd.DataFrame:
    """Find best clusters retained after applying `completeness` and `purity` filters.

    Parameters
    ----------
    main : pd.DataFrame
        index=contig,
        cols=['x','y','coverage','gc_content']

    markers_df : pd.DataFrame
        wide format, i.e. index=contig cols=[marker,marker,...]

    domain : str
        Kingdom to determine metrics.
        choices=['bacteria','archaea'].

    completeness : float
        completeness threshold to retain cluster.
        e.g. cluster completeness >= completeness

    purity : float
        `purity` threshold to retain cluster.
        e.g. cluster purity >= purity

    coverage_stddev : float
        cluster coverage std.dev. threshold to retain cluster.
        e.g. cluster coverage std.dev. <= coverage_stddev

    gc_content_stddev : float
        cluster GC content std.dev. threshold to retain cluster.
        e.g. cluster GC content std.dev. <= gc_content_stddev

    method : str
        Description of parameter `method`.
        choices = ['dbscan','hdbscan']

    verbose : bool
        log stats for each recursive_dbscan clustering iteration

    Returns
    -------
    pd.DataFrame
        `main` with ['cluster','completeness','purity'] columns added
    """
    num_clusters = 0
    clusters = []
    recursive_clusterers = {"dbscan": recursive_dbscan, "hdbscan": recursive_hdbscan}
    if method not in recursive_clusterers:
        raise ValueError(f"Method: {method} not a choice. choose b/w dbscan & hdbscan")
    clusterer = recursive_clusterers[method]

    # Continue while unclustered are remaining
    # break when either clustered_df or unclustered_df is empty
    while True:
        clustered_df, unclustered_df = clusterer(
            main,
            markers_df,
            domain,
            completeness,
            purity,
            coverage_stddev,
            gc_content_stddev,
            verbose=verbose,
        )
        # No contigs can be clustered, label as unclustered and add the final df
        # of (unclustered) contigs
        if clustered_df.empty:
            unclustered_df = unclustered_df.assign(cluster=pd.NA)
            clusters.append(unclustered_df)
            break

        translation = {
            c: f"bin_{1+i+num_clusters:04d}"
            for i, c in enumerate(clustered_df.cluster.unique())
        }

        def rename_cluster(c):
            return translation[c]

        clustered_df.cluster = clustered_df.cluster.map(rename_cluster)

        # All contigs have now been clustered, add the final df of (clustered) contigs
        if unclustered_df.empty:
            clusters.append(clustered_df)
            break
        # Store clustered contigs
        num_clusters += clustered_df.cluster.nunique()
        clusters.append(clustered_df)
        # continue with unclustered contigs
        main = unclustered_df
    df = pd.concat(clusters, sort=True)
    for metric in [
        "purity",
        "completeness",
        "coverage_stddev",
        "gc_content_stddev",
    ]:
        # Special case where no clusters are found in first round.
        # i.e. cluster = pd.NA for all contigs
        if metric not in df.columns:
            df[metric] = pd.NA
    return df


def binning(
    main: pd.DataFrame,
    markers: pd.DataFrame,
    domain: str = "bacteria",
    completeness: float = 20.0,
    purity: float = 95.0,
    coverage_stddev: float = 25.0,
    gc_content_stddev: float = 5.0,
    taxonomy: bool = True,
    starting_rank: str = "superkingdom",
    method: str = "dbscan",
    reverse_ranks: bool = False,
    verbose: bool = False,
) -> pd.DataFrame:
    """Perform clustering of contigs by provided `method` and use metrics to
    filter clusters that should be retained via `completeness` and `purity`
    thresholds.

    Parameters
    ----------
    main : pd.DataFrame
        index=contig,
        cols=['x','y', 'coverage', 'gc_content']
        taxa cols should be present if `taxonomy` is True.
        i.e. [taxid,superkingdom,phylum,class,order,family,genus,species]

    markers : pd.DataFrame
        wide format, i.e. index=contig cols=[marker,marker,...]

    domain : str, optional
        Kingdom to determine metrics (the default is 'bacteria').
        choices=['bacteria','archaea']

    completeness : float, optional
        Description of parameter `completeness` (the default is 20.).

    purity : float, optional
        purity threshold to retain cluster (the default is 95.0).
        e.g. cluster purity >= purity_cutoff

    coverage_stddev : float, optional
        cluster coverage threshold to retain cluster (the default is 25.0).

    gc_content_stddev : float, optional
        cluster GC content threshold to retain cluster (the default is 5.0).

    taxonomy : bool, optional
        Split canonical ranks and subset based on rank then attempt to find clusters (the default is True).
        taxonomic_levels = [superkingdom,phylum,class,order,family,genus,species]

    starting_rank : str, optional
        Starting canonical rank at which to begin subsetting taxonomy (the default is superkingdom).
        Choices are superkingdom, phylum, class, order, family, genus, species.

    method : str, optional
        Clustering `method` (the default is 'dbscan').
        choices = ['dbscan','hdbscan']

    reverse_ranks : bool, optional
        False - [superkingdom,phylum,class,order,family,genus,species] (Default)
        True - [species,genus,family,order,class,phylum,superkingdom]

    verbose : bool, optional
        log stats for each recursive_dbscan clustering iteration

    Returns
    -------
    pd.DataFrame
        main with ['cluster','completeness','purity'] columns added

    Raises
    -------
    TableFormatError
        No marker information is availble for contigs to be binned.
    """
    # First check needs to ensure we have markers available to check binning quality...
    if main.loc[main.index.isin(markers.index)].empty:
        raise TableFormatError(
            "No markers for contigs in table. Unable to assess binning quality"
        )
    if main.shape[0] <= 1:
        raise BinningError("Not enough contigs in table for binning")

    logger.info(f"Using {method} clustering method")
    if not taxonomy:
        return get_clusters(
            main=main,
            markers_df=markers,
            domain=domain,
            completeness=completeness,
            purity=purity,
            coverage_stddev=coverage_stddev,
            gc_content_stddev=gc_content_stddev,
            method=method,
            verbose=verbose,
        )

    # Use taxonomy method
    if reverse_ranks:
        # species, genus, family, order, class, phylum, superkingdom
        ranks = [rank for rank in NCBI.CANONICAL_RANKS]
    else:
        # superkingdom, phylum, class, order, family, genus, species
        ranks = [rank for rank in reversed(NCBI.CANONICAL_RANKS)]
    ranks.remove("root")
    starting_rank_index = ranks.index(starting_rank)
    ranks = ranks[starting_rank_index:]
    logger.debug(f"Using ranks: {', '.join(ranks)}")
    clustered_contigs = set()
    num_clusters = 0
    clusters = []
    for rank in ranks:
        # TODO: We should account for novel taxa here instead of removing 'unclassified'
        unclassified_filter = main[rank] != "unclassified"
        main_grouped_by_rank = main.loc[unclassified_filter].groupby(rank)
        taxa_counts = main_grouped_by_rank[rank].count()
        n_contigs_in_taxa = taxa_counts.sum()
        n_taxa = taxa_counts.index.nunique()
        logger.info(
            f"Examining {rank}: {n_taxa:,} unique taxa ({n_contigs_in_taxa:,} contigs)"
        )
        # Group contigs by rank and find best clusters within subset
        for rank_name_txt, dff in main_grouped_by_rank:
            if dff.empty:
                continue
            # Only cluster contigs that have not already been assigned a bin.
            # First filter with 'cluster' column
            rank_df = (
                dff.loc[dff["cluster"].isna()] if "cluster" in dff.columns else dff
            )
            # Second filter with previous clustering rounds' clustered contigs
            if clustered_contigs:
                rank_df = rank_df.loc[~rank_df.index.isin(clustered_contigs)]
            # After all of the filters, are there multiple contigs to cluster?
            if rank_df.empty:
                continue
            # Find best clusters
            logger.debug(
                f"Examining taxonomy: {rank} : {rank_name_txt} : {rank_df.shape}"
            )
            clusters_df = get_clusters(
                main=rank_df,
                markers_df=markers,
                domain=domain,
                completeness=completeness,
                purity=purity,
                coverage_stddev=coverage_stddev,
                gc_content_stddev=gc_content_stddev,
                method=method,
                verbose=verbose,
            )
            # Store clustered contigs
            is_clustered = clusters_df["cluster"].notnull()
            clustered = clusters_df.loc[is_clustered]
            if clustered.empty:
                continue
            clustered_contigs.update({contig for contig in clustered.index})
            translation = {
                c: f"bin_{1+i+num_clusters:04d}"
                for i, c in enumerate(clustered.cluster.unique())
            }

            def rename_cluster(c):
                return translation[c]

            clustered.cluster = clustered.cluster.map(rename_cluster)
            num_clusters += clustered.cluster.nunique()
            clusters.append(clustered)

    if not clusters:
        raise BinningError("Failed to recover any clusters from dataset")
    # At this point we've went through all ranks and have clusters for each canonical-rank
    # We place these into one table and then...
    clustered_df = pd.concat(clusters, sort=True)
    # create a dataframe for any contigs *not* in the clustered dataframe
    unclustered_df = main.loc[~main.index.isin(clustered_df.index)]
    unclustered_df["cluster"] = pd.NA
    return pd.concat([clustered_df, unclustered_df], sort=True)


def main():
    import argparse
    import logging as logger

    logger.basicConfig(
        format="[%(asctime)s %(levelname)s] %(name)s: %(message)s",
        datefmt="%m/%d/%Y %I:%M:%S %p",
        level=logger.DEBUG,
    )
    parser = argparse.ArgumentParser(
        description="Perform marker gene guided binning of "
        "metagenome contigs using annotations (when available) of sequence "
        "composition, coverage and homology.",
        formatter_class=argparse.ArgumentDefaultsHelpFormatter,
    )
    parser.add_argument(
        "--kmers",
        help="Path to embedded k-mer frequencies table",
        metavar="filepath",
        required=True,
    )
    parser.add_argument(
        "--coverages",
        help="Path to metagenome coverages table",
        metavar="filepath",
        required=True,
    )
    parser.add_argument(
        "--gc-content",
        help="Path to metagenome GC contents table",
        metavar="filepath",
        required=True,
    )
    parser.add_argument(
        "--markers",
        help="Path to Autometa annotated markers table",
        metavar="filepath",
        required=True,
    )
    parser.add_argument(
        "--output-binning",
        help="Path to write Autometa binning results",
        metavar="filepath",
        required=True,
    )
    parser.add_argument(
        "--output-main",
        help="Path to write Autometa main table used during/after binning",
        metavar="filepath",
    )
    parser.add_argument(
        "--clustering-method",
        help="Clustering algorithm to use for recursive binning.",
        choices=["dbscan", "hdbscan"],
        default="dbscan",
    )
    parser.add_argument(
        "--completeness",
        help="completeness cutoff to retain cluster."
        " e.g. cluster completeness >= `completeness`",
        default=20.0,
        metavar="0 < float <= 100",
        type=float,
    )
    parser.add_argument(
        "--purity",
        help="purity cutoff to retain cluster. e.g. cluster purity >= `purity`",
        default=95.0,
        metavar="0 < float <= 100",
        type=float,
    )
    parser.add_argument(
        "--cov-stddev-limit",
        help="coverage standard deviation limit to retain cluster"
        " e.g. cluster coverage standard deviation <= `cov-stddev-limit`",
        default=25.0,
        metavar="float",
        type=float,
    )
    parser.add_argument(
        "--gc-stddev-limit",
        help="GC content standard deviation limit to retain cluster"
        " e.g. cluster GC content standard deviation <= `gc-content-stddev-limit`",
        default=5.0,
        metavar="float",
        type=float,
    )
    parser.add_argument(
        "--taxonomy",
        metavar="filepath",
        help="Path to Autometa assigned taxonomies table",
    )
    parser.add_argument(
        "--starting-rank",
        help="Canonical rank at which to begin subsetting taxonomy",
        default="superkingdom",
        choices=[
            "superkingdom",
            "phylum",
            "class",
            "order",
            "family",
            "genus",
            "species",
        ],
    )
    parser.add_argument(
        "--reverse-ranks",
        action="store_true",
        default=False,
        help="Reverse order at which to split taxonomy by canonical-rank."
        " When `--reverse-ranks` is given, contigs will be split in order of"
        " species, genus, family, order, class, phylum, superkingdom.",
    )
    parser.add_argument(
        "--domain",
        help="Kingdom to consider",
        choices=["bacteria", "archaea"],
        default="bacteria",
    )
    parser.add_argument(
        "--verbose",
        action="store_true",
        default=False,
        help="log debug information",
    )
    args = parser.parse_args()
    # First merge all annotations
    kmers_df = pd.read_csv(args.kmers, sep="\t", index_col="contig")
    cov_df = pd.read_csv(args.coverages, sep="\t", index_col="contig")
<<<<<<< HEAD
    master_df = pd.merge(
=======
    main_df = pd.merge(
>>>>>>> 50f7a60c
        kmers_df,
        cov_df[["coverage"]],
        how="left",
        left_index=True,
        right_index=True,
    )
    gc_content_df = pd.read_csv(args.gc_content, sep="\t", index_col="contig")
<<<<<<< HEAD
    master_df = pd.merge(
        master_df,
=======
    main_df = pd.merge(
        main_df,
>>>>>>> 50f7a60c
        gc_content_df,
        how="left",
        left_index=True,
        right_index=True,
    )
    # Now read in markers for completeness and purity calculations
    markers_df = load_markers(args.markers)

    if args.taxonomy:
        taxa_df = pd.read_csv(args.taxonomy, sep="\t", index_col="contig")
        # Standardize naming (lower all rank names across taxonomy columns)
        for rank in NCBI.CANONICAL_RANKS:
            if rank not in taxa_df.columns:
                continue
            taxa_df[rank] = taxa_df[rank].map(lambda name: name.lower())
        # Now we are ready to filter by superkingdom
        taxa_df = taxa_df[taxa_df.superkingdom == args.domain]
        # merge taxa annotations with other annotations
        main_df = pd.merge(
            left=main_df,
            right=taxa_df,
            how="inner",
            left_index=True,
            right_index=True,
        )

    taxa_present = True if "taxid" in main_df else False
    main_df = main_df.convert_dtypes()
    # Sanity checks
    logger.debug(f"main_df shape: {main_df.shape}")

    main_out = binning(
        main=main_df,
        markers=markers_df,
        taxonomy=taxa_present,
        starting_rank=args.starting_rank,
        reverse_ranks=args.reverse_ranks,
        domain=args.domain,
        completeness=args.completeness,
        purity=args.purity,
        coverage_stddev=args.cov_stddev_limit,
        gc_content_stddev=args.gc_stddev_limit,
        method=args.clustering_method,
        verbose=args.verbose,
    )

    # Write out binning results with their respective binning metrics
    outcols = [
        "cluster",
        "completeness",
        "purity",
        "coverage_stddev",
        "gc_content_stddev",
    ]
    main_out[outcols].to_csv(args.output_binning, sep="\t", index=True, header=True)
    logger.info(f"Wrote binning results to {args.output_binning}")
    if args.output_main:
        # First after binning relevant assignments/metrics place contig physical annotations
        annotation_cols = ["coverage", "gc_content", "length"]
        outcols.extend(annotation_cols)
        if args.taxonomy:
            # Add in taxonomy columns if taxa are present
            # superkingdom, phylum, class, order, family, genus, species
            taxa_cols = [
                rank for rank in reversed(NCBI.CANONICAL_RANKS) if rank != "root"
            ]
            taxa_cols.append("taxid")
            # superkingdom, phylum, class, order, family, genus, species, taxid
            outcols.extend(taxa_cols)
        # Finally place kmer embeddings at end
        kmer_cols = [col for col in main_out.columns if "x_" in col]
        outcols.extend(kmer_cols)
        # Now write out table with columns sorted using outcols list
        main_out[outcols].to_csv(args.output_main, sep="\t", index=True, header=True)
        logger.info(f"Wrote main table to {args.output_main}")


if __name__ == "__main__":
    main()<|MERGE_RESOLUTION|>--- conflicted
+++ resolved
@@ -959,11 +959,7 @@
     # First merge all annotations
     kmers_df = pd.read_csv(args.kmers, sep="\t", index_col="contig")
     cov_df = pd.read_csv(args.coverages, sep="\t", index_col="contig")
-<<<<<<< HEAD
-    master_df = pd.merge(
-=======
     main_df = pd.merge(
->>>>>>> 50f7a60c
         kmers_df,
         cov_df[["coverage"]],
         how="left",
@@ -971,13 +967,8 @@
         right_index=True,
     )
     gc_content_df = pd.read_csv(args.gc_content, sep="\t", index_col="contig")
-<<<<<<< HEAD
-    master_df = pd.merge(
-        master_df,
-=======
     main_df = pd.merge(
         main_df,
->>>>>>> 50f7a60c
         gc_content_df,
         how="left",
         left_index=True,
