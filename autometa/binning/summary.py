#!/usr/bin/env python
# -*- coding: utf-8 -*-
"""
COPYRIGHT
Copyright 2021 Ian J. Miller, Evan R. Rees, Kyle Wolf, Siddharth Uppal,
Shaurya Chanana, Izaak Miller, Jason C. Kwan

This file is part of Autometa.

Autometa is free software: you can redistribute it and/or modify
it under the terms of the GNU Affero General Public License as published by
the Free Software Foundation, either version 3 of the License, or
(at your option) any later version.

Autometa is distributed in the hope that it will be useful,
but WITHOUT ANY WARRANTY; without even the implied warranty of
MERCHANTABILITY or FITNESS FOR A PARTICULAR PURPOSE. See the
GNU Affero General Public License for more details.

You should have received a copy of the GNU Affero General Public License
along with Autometa. If not, see <http://www.gnu.org/licenses/>.
COPYRIGHT

Script to summarize Autometa binning results
"""

import logging
import os

import pandas as pd
import numpy as np

from Bio import SeqIO

<<<<<<< HEAD
from typing import Mapping

from autometa.config import utilities as configutils
=======
>>>>>>> 50f7a60c
from autometa.taxonomy.ncbi import NCBI
from autometa.taxonomy import majority_vote
from autometa.common import markers


logger = logging.getLogger(__name__)


<<<<<<< HEAD
def get_gc_content(metagenome: str) -> pd.DataFrame:
    gc_content = [
        {"contig": rec.id, "GC": GC(rec.seq)}
        for rec in SeqIO.parse(metagenome, "fasta")
    ]
    df = pd.DataFrame(gc_content).set_index("contig")
    return df


def merge_annotations(mgargs: Namespace) -> Mapping[str, pd.DataFrame]:
    """Merge all required annotations for binning summaries.

    Parameters
    ----------
    mgargs : argparse.Namespace
        metagenome args parsed from config using `autometa.config.utilities.parse_args`.

    Returns
    -------
    Mapping[str, pd.DataFrame]
        {"kingdom" :index=contig, cols=['cluster','length','coverage','taxid', *canonical_ranks]}

    Raises
    ------
    FileNotFoundError
        One of lengths.tsv or coverages.tsv does not exist.
    """
    binning_fpaths = {
        "bacteria": mgargs.files.bacteria_binning,
        "archaea": mgargs.files.archaea_binning,
    }
    gc_df = get_gc_content(metagenome=mgargs.files.metagenome)
    dataframes = [gc_df]
    for fpath in [mgargs.files.lengths, mgargs.files.coverages]:
        if not os.path.exists(fpath):
            raise FileNotFoundError(fpath)
        df = pd.read_csv(fpath, sep="\t", index_col="contig")
        dataframes.append(df)
    if os.path.exists(mgargs.files.taxonomy):
        df = pd.read_csv(mgargs.files.taxonomy, sep="\t", index_col="contig")
        dataframes.append(df)
    annotations = {}
    for domain, fpath in binning_fpaths.items():
        if not os.path.exists(fpath) or not os.path.getsize(fpath):
            bin_df = pd.DataFrame({"contig": []}).set_index("contig")
        else:
            bin_df = pd.read_csv(fpath, sep="\t", index_col="contig")
            for df in dataframes:
                bin_df = pd.merge(
                    bin_df, df, how="left", left_index=True, right_index=True
                )
        annotations.update({domain: bin_df})
    return annotations


def write_cluster_records(bin_df: pd.DataFrame, metagenome: str, outdir: str) -> None:
=======
def write_cluster_records(
    bin_df: pd.DataFrame, metagenome: str, outdir: str, cluster_col: str = "cluster"
) -> None:
>>>>>>> 50f7a60c
    """Write clusters to `outdir` given clusters `df` and metagenome `records`

    Parameters
    ----------
    bin_df : pd.DataFrame
        Autometa binning dataframe. index='contig', cols=['cluster', ...]
    metagenome : str
        Path to metagenome fasta file
    outdir : str
        Path to output directory to write fastas for each metagenome-assembled genome
    cluster_col : str, optional
        Clustering column by which to group metabins

    """
    if os.path.isdir(outdir):
        raise ValueError(
            f"{outdir} already exists! Please provide a path to a non-existent directory path"
        )
    os.makedirs(outdir)
    mgrecords = [rec for rec in SeqIO.parse(metagenome, "fasta")]
    for cluster, dff in bin_df.fillna(value={cluster_col: "unclustered"}).groupby(
        cluster_col
    ):
        contigs = set(dff.index)
        records = [rec for rec in mgrecords if rec.id in contigs]
        outfpath = os.path.join(outdir, f"{cluster}.fna")
        SeqIO.write(records, outfpath, "fasta")
    return


def fragmentation_metric(df: pd.DataFrame, quality_measure: float = 0.50) -> int:
    """Describes the quality of assembled genomes that are fragmented in
    contigs of different length.

    Note
    ----

        For more information see this metagenomics `wiki <http://www.metagenomics.wiki/pdf/definition/assembly/n50>`_ from Matthias Scholz

    Parameters
    ----------
    df: pd.DataFrame
        DataFrame to assess fragmentation within metagenome-assembled genome.
    quality_measure : 0 < float < 1
        Description of parameter `quality_measure` (the default is .50).
        I.e. default measure is N50, but could use .1 for N10 or .9 for N90

    Returns
    -------
    int
        Minimum contig length to cover `quality_measure` of genome (i.e. percentile contig length)

    """
    target_size = df.length.sum() * quality_measure
    lengths = 0
    for length in df.length.sort_values(ascending=False):
        lengths += length
        if lengths >= target_size:
            return length


def get_metabin_stats(
    bin_df: pd.DataFrame, markers_fpath: str, cluster_col: str = "cluster"
) -> pd.DataFrame:
    """Retrieve statistics for all clusters recovered from Autometa binning.

    Parameters
    ----------
    bin_df : pd.DataFrame
        Autometa binning table. index=contig, cols=['cluster','length', 'GC', 'coverage', ...]
    markers_fpath : str
        Path to autometa annotated and filtered markers table respective to kingdom binned.
    cluster_col : str, optional
        Clustering column by which to group metabins

    Returns
    -------
    pd.DataFrame
        dataframe consisting of various metagenome-assembled genome statistics indexed by cluster.
    """
    logger.info(f"Retrieving metabins' stats for {cluster_col}")
    stats = []
    markers_df = markers.load(markers_fpath)
    for cluster, dff in bin_df.fillna(value={cluster_col: "unclustered"}).groupby(
        cluster_col
    ):
        length_weighted_coverage = np.average(
            a=dff.coverage, weights=dff.length / dff.length.sum()
        )
        length_weighted_gc = np.average(
            a=dff.gc_content, weights=dff.length / dff.length.sum()
        )
        num_expected_markers = markers_df.shape[1]
        cluster_pfams = markers_df[markers_df.index.isin(dff.index)]
        if cluster_pfams.empty:
            total_markers = 0
            num_single_copy_markers = 0
            num_markers_present = 0
            completeness = pd.NA
            purity = pd.NA
        else:
            pfam_counts = cluster_pfams.sum()
            total_markers = pfam_counts.sum()
            num_single_copy_markers = pfam_counts[pfam_counts == 1].count()
            num_markers_present = pfam_counts[pfam_counts >= 1].count()
            completeness = num_markers_present / num_expected_markers * 100
            purity = num_single_copy_markers / num_markers_present * 100

        stats.append(
            {
                cluster_col: cluster,
                "nseqs": dff.shape[0],
                "seqs_pct": dff.shape[0] / bin_df.shape[0] * 100,
                "size (bp)": dff.length.sum(),
                "size_pct": dff.length.sum() / bin_df.length.sum() * 100,
                "N90": fragmentation_metric(dff, quality_measure=0.9),
                "N50": fragmentation_metric(dff, quality_measure=0.5),
                "N10": fragmentation_metric(dff, quality_measure=0.1),
                "length_weighted_gc_content": length_weighted_gc,
                "min_gc_content": dff.gc_content.min(),
                "max_gc_content": dff.gc_content.max(),
                "std_gc_content": dff.gc_content.std(),
                "length_weighted_coverage": length_weighted_coverage,
                "min_coverage": dff.coverage.min(),
                "max_coverage": dff.coverage.max(),
                "std_coverage": dff.coverage.std(),
                "completeness": completeness,
                "purity": purity,
                "num_total_markers": total_markers,
                f"num_unique_markers (expected {num_expected_markers})": num_markers_present,
                "num_single_copy_markers": num_single_copy_markers,
            }
        )
    return pd.DataFrame(stats).set_index("cluster").convert_dtypes()


def get_metabin_taxonomies(
    bin_df: pd.DataFrame, ncbi: NCBI, cluster_col: str = "cluster"
) -> pd.DataFrame:
    """Retrieve taxonomies of all clusters recovered from Autometa binning.

    Parameters
    ----------
    bin_df : pd.DataFrame
        Autometa binning table. index=contig, cols=['cluster','length','taxid', *canonical_ranks]
    ncbi : autometa.taxonomy.ncbi.NCBI instance
        Autometa NCBI class instance
    cluster_col : str, optional
        Clustering column by which to group metabins

    Returns
    -------
    pd.DataFrame
        Dataframe consisting of cluster taxonomy with taxid and canonical rank.
        Indexed by cluster
    """
    logger.info(f"Retrieving metabin taxonomies for {cluster_col}")
    canonical_ranks = [rank for rank in NCBI.CANONICAL_RANKS if rank != "root"]
    is_clustered = bin_df[cluster_col].notnull()
    bin_df = bin_df[is_clustered]
    outcols = [cluster_col, "length", "taxid", *canonical_ranks]
    tmp_lines = (
        bin_df[outcols]
        .to_csv(sep="\t", index=False, header=False, line_terminator="\n")
        .split("\n")
    )
    taxonomies = {}
    # Here we prepare our datastructure for the majority_vote.rank_taxids(...) function.
    for line in tmp_lines:
        if not line:
            # Account for end of file where we have empty string.
            continue
        llist = line.strip().split("\t")
        cluster = llist[0]
        length = int(llist[1])
        taxid = int(llist[2])
        ranks = llist[3:]
        for rank, canonical_rank in zip(ranks, canonical_ranks):
            if rank != "unclassified":
                break
        if cluster not in taxonomies:
            taxonomies.update({cluster: {canonical_rank: {taxid: length}}})
        elif canonical_rank not in taxonomies[cluster]:
            taxonomies[cluster].update({canonical_rank: {taxid: length}})
        elif taxid not in taxonomies[cluster][canonical_rank]:
            taxonomies[cluster][canonical_rank].update({taxid: length})
        else:
            taxonomies[cluster][canonical_rank][taxid] += length
    cluster_taxonomies = majority_vote.rank_taxids(taxonomies, ncbi)
    # With our cluster taxonomies, let's place these into a dataframe for easy data accession
    cluster_taxa_df = pd.Series(data=cluster_taxonomies, name="taxid").to_frame()
    # With the list of taxids, we'll retrieve their complete canonical-rank information
    lineage_df = ncbi.get_lineage_dataframe(cluster_taxa_df.taxid.tolist(), fillna=True)
    # Now put it all together
    cluster_taxa_df = pd.merge(
        cluster_taxa_df, lineage_df, how="left", left_on="taxid", right_index=True
    )
    cluster_taxa_df.index.name = cluster_col
    return cluster_taxa_df


def main():
    import argparse
    import logging as logger

    logger.basicConfig(
        format="[%(asctime)s %(levelname)s] %(name)s: %(message)s",
        datefmt="%m/%d/%Y %I:%M:%S %p",
        level=logger.DEBUG,
    )
    parser = argparse.ArgumentParser(
        description="Summarize Autometa results writing genome fastas and their respective"
        " taxonomies/assembly metrics for respective metagenomes",
        formatter_class=argparse.ArgumentDefaultsHelpFormatter,
    )
    parser.add_argument(
<<<<<<< HEAD
        "workspace",
        help="Path to Autometa results workspace directory",
=======
        "--binning-main",
        help="Path to Autometa binning main table (output from --binning-main argument)",
        metavar="filepath",
        required=True,
    )
    parser.add_argument(
        "--markers",
        help="Path to annotated markers respective to domain (bacteria or archaea) binned",
        metavar="filepath",
        required=True,
    )
    parser.add_argument(
        "--metagenome",
        help="Path to metagenome assembly",
        metavar="filepath",
        required=True,
    )
    parser.add_argument(
        "--ncbi",
        help="Path to user NCBI databases directory (Required for retrieving metabin taxonomies)",
        metavar="dirpath",
        required=False,
    )
    parser.add_argument(
        "--binning-column",
        help="Binning column to use for grouping metabins",
        metavar="str",
        required=False,
        default="cluster",
    )
    parser.add_argument(
        "--output-stats",
        help="Path to write metabins stats table",
        metavar="filepath",
        required=True,
    )
    parser.add_argument(
        "--output-taxonomy",
        help="Path to write metabins taxonomies table",
        metavar="filepath",
        required=True,
>>>>>>> 50f7a60c
    )
    parser.add_argument(
        "--output-metabins",
        help="Path to output directory. (Directory must not exist. This directory will be created.)",
        metavar="dirpath",
        required=True,
    )
    args = parser.parse_args()

<<<<<<< HEAD
    configs_search_str = os.path.join(args.workspace, "**", "metagenome_*.config")
    config_fpaths = glob.glob(configs_search_str, recursive=True)
    for config_fpath in config_fpaths:
        mgargs = configutils.parse_args(config_fpath)
        ncbi = NCBI(dirpath=mgargs.databases.ncbi)
        annotations = merge_annotations(mgargs)
        for domain, bin_df in annotations.items():
            if bin_df.empty:
                logger.info(f"{domain} bin_df empty, skipping...")
                continue

            if args.write:
                logger.info(f"Writing {domain} metagenome-assembled genomes")
                domain_outdir = os.path.join(
                    mgargs.parameters.outdir, "metabins", domain
                )
                write_cluster_records(
                    bin_df=bin_df,
                    metagenome=mgargs.files.metagenome,
                    outdir=domain_outdir,
                )
            logger.info(f"Retrieving {domain} stats")
            markers_fpath = (
                mgargs.files.bacteria_markers
                if domain == "bacteria"
                else mgargs.files.archaea_markers
=======
    bin_df = pd.read_csv(args.binning_main, sep="\t", index_col="contig")
    if bin_df.empty:
        logger.error(f"{args.binning} empty...")
        exit(1)

    # First write out directory with fasta files per each metabin
    write_cluster_records(
        bin_df=bin_df,
        metagenome=args.metagenome,
        outdir=args.output_metabins,
        cluster_col=args.binning_column,
    )
    # Now retrieve stats for each metabin
    metabin_stats_df = get_metabin_stats(
        bin_df=bin_df, markers_fpath=args.markers, cluster_col=args.binning_column,
    )
    metabin_stats_df.to_csv(args.output_stats, sep="\t", index=True, header=True)
    logger.info(f"Wrote metabin stats to {args.output_stats}")
    # Finally if taxonomy information is available then write out each metabin's taxonomy by modified majority voting method.
    if "taxid" in bin_df.columns:
        if not args.ncbi:
            logger.warn(
                "taxid found in dataframe. --ncbi argument is required to retrieve metabin taxonomies. Skipping..."
>>>>>>> 50f7a60c
            )
        else:
            ncbi = NCBI(dirpath=args.ncbi)
            taxa_df = get_metabin_taxonomies(
                bin_df=bin_df, ncbi=ncbi, cluster_col=args.binning_column
            )
            taxa_df.to_csv(args.output_taxonomy, sep="\t", index=True, header=True)


if __name__ == "__main__":
    main()<|MERGE_RESOLUTION|>--- conflicted
+++ resolved
@@ -32,12 +32,6 @@
 
 from Bio import SeqIO
 
-<<<<<<< HEAD
-from typing import Mapping
-
-from autometa.config import utilities as configutils
-=======
->>>>>>> 50f7a60c
 from autometa.taxonomy.ncbi import NCBI
 from autometa.taxonomy import majority_vote
 from autometa.common import markers
@@ -46,68 +40,9 @@
 logger = logging.getLogger(__name__)
 
 
-<<<<<<< HEAD
-def get_gc_content(metagenome: str) -> pd.DataFrame:
-    gc_content = [
-        {"contig": rec.id, "GC": GC(rec.seq)}
-        for rec in SeqIO.parse(metagenome, "fasta")
-    ]
-    df = pd.DataFrame(gc_content).set_index("contig")
-    return df
-
-
-def merge_annotations(mgargs: Namespace) -> Mapping[str, pd.DataFrame]:
-    """Merge all required annotations for binning summaries.
-
-    Parameters
-    ----------
-    mgargs : argparse.Namespace
-        metagenome args parsed from config using `autometa.config.utilities.parse_args`.
-
-    Returns
-    -------
-    Mapping[str, pd.DataFrame]
-        {"kingdom" :index=contig, cols=['cluster','length','coverage','taxid', *canonical_ranks]}
-
-    Raises
-    ------
-    FileNotFoundError
-        One of lengths.tsv or coverages.tsv does not exist.
-    """
-    binning_fpaths = {
-        "bacteria": mgargs.files.bacteria_binning,
-        "archaea": mgargs.files.archaea_binning,
-    }
-    gc_df = get_gc_content(metagenome=mgargs.files.metagenome)
-    dataframes = [gc_df]
-    for fpath in [mgargs.files.lengths, mgargs.files.coverages]:
-        if not os.path.exists(fpath):
-            raise FileNotFoundError(fpath)
-        df = pd.read_csv(fpath, sep="\t", index_col="contig")
-        dataframes.append(df)
-    if os.path.exists(mgargs.files.taxonomy):
-        df = pd.read_csv(mgargs.files.taxonomy, sep="\t", index_col="contig")
-        dataframes.append(df)
-    annotations = {}
-    for domain, fpath in binning_fpaths.items():
-        if not os.path.exists(fpath) or not os.path.getsize(fpath):
-            bin_df = pd.DataFrame({"contig": []}).set_index("contig")
-        else:
-            bin_df = pd.read_csv(fpath, sep="\t", index_col="contig")
-            for df in dataframes:
-                bin_df = pd.merge(
-                    bin_df, df, how="left", left_index=True, right_index=True
-                )
-        annotations.update({domain: bin_df})
-    return annotations
-
-
-def write_cluster_records(bin_df: pd.DataFrame, metagenome: str, outdir: str) -> None:
-=======
 def write_cluster_records(
     bin_df: pd.DataFrame, metagenome: str, outdir: str, cluster_col: str = "cluster"
 ) -> None:
->>>>>>> 50f7a60c
     """Write clusters to `outdir` given clusters `df` and metagenome `records`
 
     Parameters
@@ -324,10 +259,6 @@
         formatter_class=argparse.ArgumentDefaultsHelpFormatter,
     )
     parser.add_argument(
-<<<<<<< HEAD
-        "workspace",
-        help="Path to Autometa results workspace directory",
-=======
         "--binning-main",
         help="Path to Autometa binning main table (output from --binning-main argument)",
         metavar="filepath",
@@ -369,7 +300,6 @@
         help="Path to write metabins taxonomies table",
         metavar="filepath",
         required=True,
->>>>>>> 50f7a60c
     )
     parser.add_argument(
         "--output-metabins",
@@ -379,34 +309,6 @@
     )
     args = parser.parse_args()
 
-<<<<<<< HEAD
-    configs_search_str = os.path.join(args.workspace, "**", "metagenome_*.config")
-    config_fpaths = glob.glob(configs_search_str, recursive=True)
-    for config_fpath in config_fpaths:
-        mgargs = configutils.parse_args(config_fpath)
-        ncbi = NCBI(dirpath=mgargs.databases.ncbi)
-        annotations = merge_annotations(mgargs)
-        for domain, bin_df in annotations.items():
-            if bin_df.empty:
-                logger.info(f"{domain} bin_df empty, skipping...")
-                continue
-
-            if args.write:
-                logger.info(f"Writing {domain} metagenome-assembled genomes")
-                domain_outdir = os.path.join(
-                    mgargs.parameters.outdir, "metabins", domain
-                )
-                write_cluster_records(
-                    bin_df=bin_df,
-                    metagenome=mgargs.files.metagenome,
-                    outdir=domain_outdir,
-                )
-            logger.info(f"Retrieving {domain} stats")
-            markers_fpath = (
-                mgargs.files.bacteria_markers
-                if domain == "bacteria"
-                else mgargs.files.archaea_markers
-=======
     bin_df = pd.read_csv(args.binning_main, sep="\t", index_col="contig")
     if bin_df.empty:
         logger.error(f"{args.binning} empty...")
@@ -421,7 +323,9 @@
     )
     # Now retrieve stats for each metabin
     metabin_stats_df = get_metabin_stats(
-        bin_df=bin_df, markers_fpath=args.markers, cluster_col=args.binning_column,
+        bin_df=bin_df,
+        markers_fpath=args.markers,
+        cluster_col=args.binning_column,
     )
     metabin_stats_df.to_csv(args.output_stats, sep="\t", index=True, header=True)
     logger.info(f"Wrote metabin stats to {args.output_stats}")
@@ -430,7 +334,6 @@
         if not args.ncbi:
             logger.warn(
                 "taxid found in dataframe. --ncbi argument is required to retrieve metabin taxonomies. Skipping..."
->>>>>>> 50f7a60c
             )
         else:
             ncbi = NCBI(dirpath=args.ncbi)
