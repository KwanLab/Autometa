--- conflicted
+++ resolved
@@ -501,13 +501,7 @@
     parser.add_argument("--coverage", help="Path to coverage table.", required=True)
     parser.add_argument(
         "--binning",
-<<<<<<< HEAD
-        help="Path to genome bin assignments."
-        "(May be autometa binning output [col='cluster']"
-        "or ground truth bin assignments [col='reference_genome'])",
-=======
         help="Path to autometa binning output [will look for col='cluster']",
->>>>>>> 50f7a60c
         required=True,
     )
     parser.add_argument(
@@ -626,14 +620,6 @@
     prev_bin_df = pd.read_csv(
         args.binning, sep="\t", index_col="contig", usecols=["contig", "cluster"]
     )
-<<<<<<< HEAD
-    # Rename the 'cluster' column to 'recruited_cluster'
-    bin_df.rename(columns={"cluster": "recruited_cluster"}, inplace=True)
-    main_df = pd.merge(prev_bin_df, bin_df, left_index=True, right_index=True)
-    # index = 'contig', cols = 'cluster', 'recruited_cluster'
-    cols = ["cluster", "recruited_cluster"]
-    main_df[cols].to_csv(args.output_binning, sep="\t", index=True, header=True)
-=======
     bin_df.rename(columns={"cluster": "recruited_cluster"}, inplace=True)
     main_df = pd.merge(
         prev_bin_df, bin_df[["recruited_cluster"]], left_index=True, right_index=True
@@ -641,7 +627,6 @@
     # Write unclustered recruitment results into main bin df
     # index = 'contig', cols = [..., 'cluster', 'recruited_cluster', ...]
     main_df.to_csv(args.output_binning, sep="\t", index=True, header=True)
->>>>>>> 50f7a60c
     if args.output_main:
         # Outputs features matrix used as input to recruitment algorithm
         features.to_csv(args.output_main, sep="\t", index=True, header=True)
