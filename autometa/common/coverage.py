--- conflicted
+++ resolved
@@ -200,10 +200,6 @@
         format='%(asctime)s : %(name)s : %(levelname)s : %(message)s',
         datefmt='%m/%d/%Y %I:%M:%S %p',
         level=logger.DEBUG)
-<<<<<<< HEAD
-    parser = argparse.ArgumentParser(usage='coverage.py',
-        description='Construct contig coverage table given an input assembly and reads.')
-=======
     parser = argparse.ArgumentParser(formatter_class=argparse.RawDescriptionHelpFormatter,
         description="""
     Construct contig coverage table given an input `assembly` and provided files.
@@ -214,7 +210,6 @@
     3. `bam` - alignment of `assembly` and `reads` in BAM format
     4. `bed` - alignment of `assembly` and `reads` in BED format
     """)
->>>>>>> 04f25f4b
     parser.add_argument('-f','--assembly', help='</path/to/metagenome.fasta>', required=True)
     parser.add_argument('-1', '--fwd-reads', help='</path/to/forwards-reads.fastq>', nargs='*')
     parser.add_argument('-2', '--rev-reads', help='</path/to/reverse-reads.fastq>', nargs='*')
