#!/usr/bin/env python
# -*- coding: utf-8 -*-
"""
COPYRIGHT
Copyright 2021 Ian J. Miller, Evan R. Rees, Kyle Wolf, Siddharth Uppal,
Shaurya Chanana, Izaak Miller, Jason C. Kwan

This file is part of Autometa.

Autometa is free software: you can redistribute it and/or modify
it under the terms of the GNU Affero General Public License as published by
the Free Software Foundation, either version 3 of the License, or
(at your option) any later version.

Autometa is distributed in the hope that it will be useful,
but WITHOUT ANY WARRANTY; without even the implied warranty of
MERCHANTABILITY or FITNESS FOR A PARTICULAR PURPOSE. See the
GNU Affero General Public License for more details.

You should have received a copy of the GNU Affero General Public License
along with Autometa. If not, see <http://www.gnu.org/licenses/>.
COPYRIGHT

Count, normalize and embed k-mers given nucleotide sequences
"""


import gzip
import logging
import os
from typing import Dict, List, Tuple, Union

import numpy as np
import pandas as pd
import multiprocessing as mp

from tqdm import tqdm
from Bio import SeqIO
from scipy.stats import gmean
from skbio.stats.composition import ilr, clr, multiplicative_replacement
from sklearn.decomposition import PCA
from sklearn.manifold import TSNE
from tsne import bh_sne
from umap import UMAP

from autometa.common import utilities
from autometa.common.exceptions import TableFormatError

# Suppress numba logger debug output
numba_logger = logging.getLogger("numba").setLevel(logging.ERROR)
logger = logging.getLogger(__name__)


def _revcomp(string: str) -> str:
    """Reverse complement the provided `string`.

    Parameters
    ----------
    string : str
        A k-mer string generated from `init_kmers`

    Returns
    -------
    str
        reverse complemented string.

    """
    complement = {"A": "T", "T": "A", "C": "G", "G": "C"}
    return "".join(complement.get(char) for char in reversed(string))


def init_kmers(kmer_size: int = 5) -> Dict[str, int]:
    """Initialize k-mers from `kmer_size`. Respective reverse complements will
    be removed.

    Parameters
    ----------
    kmer_size : int, optional
        pattern size of k-mer to intialize dict (the default is 5).

    Returns
    -------
    dict
        {kmer:index, ...}

    """
    if not isinstance(kmer_size, int):
        raise TypeError(f"kmer_size must be an int! Given: {type(kmer_size)}")
    index = 0
    uniq_kmers = dict()
    dna_letters = ["A", "T", "C", "G"]
    all_kmers = dna_letters
    for i in range(1, kmer_size):
        new_list = []
        for current_seq in all_kmers:
            for char in dna_letters:
                new_list.append(current_seq + char)
        all_kmers = new_list
    # subset uniq_kmers by removing any reverse complements
    for kmer in all_kmers:
        kmer_reverse = _revcomp(kmer)
        if (kmer not in uniq_kmers) and (kmer_reverse not in uniq_kmers):
            uniq_kmers[kmer] = index
            index += 1
    return uniq_kmers


def load(kmers_fpath: str) -> pd.DataFrame:
    """Load in a previously counted k-mer frequencies table.

    Parameters
    ----------
    kmers_fpath : str
        Path to kmer frequency table

    Returns
    -------
    pd.DataFrame
        index='contig', cols=[kmer, kmer, ...]

    Raises
    -------
    FileNotFoundError
        `kmers_fpath` does not exist or is empty
    TableFormatError
        `kmers_fpath` file format is invalid

    """
    if not os.path.exists(kmers_fpath) or not os.path.getsize(kmers_fpath):
        raise FileNotFoundError(kmers_fpath)
    try:
        df = pd.read_csv(kmers_fpath, sep="\t", index_col="contig")
    except (ValueError, TypeError):
        raise TableFormatError(f"contig column not found in {kmers_fpath}!")
    return df


def mp_counter(
    assembly: str, ref_kmers: Dict[str, int], cpus: int = mp.cpu_count()
) -> List:
    """Multiprocessing k-mer counter used in `count`. (Should not be used directly).

    Parameters
    ----------
    assembly : str
        </path/to/assembly.fasta> (nucleotides)
    ref_kmers : dict
        {kmer:index, ...}
    cpus : int, optional
        Number of cpus to use. (the default will use all available).

    Returns
    -------
    list
        [{record:counts}, {record:counts}, ...]

    """
    pool = mp.Pool(cpus)
    if assembly.endswith(".gz"):
        fh = gzip.open(assembly, "rt")
        args = [(record, ref_kmers) for record in SeqIO.parse(fh, "fasta")]
        fh.close()
    else:
        args = [(record, ref_kmers) for record in SeqIO.parse(assembly, "fasta")]
    logger.debug(
        f"Pool counter (cpus={cpus}): counting {len(args):,} records k-mer frequencies"
    )
    results = pool.map(record_counter, args)
    pool.close()
    pool.join()
    counts = {}
    for result in results:
        counts.update(result)
    return counts


def record_counter(
    args: Tuple[SeqIO.SeqRecord, Dict[str, int]]
) -> Dict[str, List[int]]:
    """single record counter used when multiprocessing.

    Parameters
    ----------
    args : 2-tuple
        (record, ref_kmers)
        - record : SeqIO.SeqRecord
        - ref_kmers : {kmer:index, ...}

    Returns
    -------
    dict
        {contig:[count,count,...]} count index is respective to ref_kmers.keys()

    """
    record, ref_kmers = args
    for ref_kmer in ref_kmers:
        kmer_size = len(ref_kmer)
        break
    n_uniq_kmers = len(ref_kmers)
    contig_kmer_counts = [0] * n_uniq_kmers
    record_length = len(record.seq)
    max_length = record_length - kmer_size
    if max_length <= 0:
        logger.warning(
            f"{record.id} can not be counted! k-mer size exceeds length. {record_length}"
        )
        contig_kmer_counts = [pd.NA] * n_uniq_kmers
        return {record.id: contig_kmer_counts}
    for i in range(max_length):
        kmer = record.seq[i : i + kmer_size]
        # reverse_complement() is Biopython specific method for SeqRecord object
        kmer_revcomp = kmer.reverse_complement()
        kmer, kmer_revcomp = map(str, [kmer, kmer_revcomp])
        if kmer not in ref_kmers and kmer_revcomp not in ref_kmers:
            continue
        if kmer in ref_kmers:
            index = ref_kmers[kmer]
        else:
            index = ref_kmers[kmer_revcomp]
        contig_kmer_counts[index] += 1
    contig_kmer_counts = [c if c != 0 else pd.NA for c in contig_kmer_counts]
    return {record.id: contig_kmer_counts}


def seq_counter(
    assembly: str, ref_kmers: Dict[str, int], verbose: bool = True
) -> Dict[str, List[int]]:
    """Sequentially count k-mer frequencies.

    Parameters
    ----------
    assembly : str
        </path/to/assembly.fasta> (nucleotides)
    ref_kmers : dict
        {kmer:index, ...}
    verbose : bool, optional
        enable progress bar `verbose` (the default is True).

    Returns
    -------
    dict
        {contig:[count,count,...]} count index is respective to ref_kmers.keys()

    """
    n_uniq_kmers = len(ref_kmers)
    for ref_kmer in ref_kmers:
        kmer_size = len(ref_kmer)
        break
    kmer_counts = {}
    fh = gzip.open(assembly, "rt") if assembly.endswith(".gz") else assembly
    records = SeqIO.parse(fh, "fasta")
    desc = f"Counting {n_uniq_kmers} unique {kmer_size}-mers"
    disable = not verbose
    for record in tqdm(records, desc=desc, disable=disable, leave=False):
        contig_kmer_counts = [0] * n_uniq_kmers
        max_length = len(record.seq) - kmer_size
        if max_length <= 0:
            logger.warning(
                f"{record.id} can not be counted! k-mer size exceeds length. {len(record.seq)}"
            )
            contig_kmer_counts = [pd.NA] * n_uniq_kmers
            kmer_counts.update({record.id: contig_kmer_counts})
            continue
        for i in range(max_length):
            kmer = record.seq[i : i + kmer_size]
            # reverse_complement() is Biopython specific method for SeqRecord object
            kmer_revcomp = kmer.reverse_complement()
            kmer, kmer_revcomp = map(str, [kmer, kmer_revcomp])
            if kmer not in ref_kmers and kmer_revcomp not in ref_kmers:
                continue
            if kmer in ref_kmers:
                index = ref_kmers[kmer]
            else:
                index = ref_kmers[kmer_revcomp]
            contig_kmer_counts[index] += 1
        contig_kmer_counts = [c if c != 0 else pd.NA for c in contig_kmer_counts]
        kmer_counts.update({record.id: contig_kmer_counts})
    if hasattr(fh, "close"):
        # Ensure we close the open gzipped file
        fh.close()
    return kmer_counts


@utilities.timeit
def count(
    assembly: str,
    size: int = 5,
    out: str = None,
    force: bool = False,
    verbose: bool = True,
    cpus: int = mp.cpu_count(),
) -> pd.DataFrame:
    """Counts k-mer frequencies for provided assembly file

    First we make a dictionary of all the possible k-mers (discounting reverse
    complements). Each k-mer's count is updated by index when encountered in the
    record.

    Parameters
    ----------
    assembly : str
        Description of parameter `assembly`.
    size : int, optional
        length of k-mer to count `size` (the default is 5).
    out: str, optional
        Path to write k-mer counts table.
    force: bool, optional
        Whether to overwrite existing `out` k-mer counts table (the default is False).
    verbose : bool, optional
        Enable progress bar `verbose` (the default is True).
    cpus : int, optional
        Number of cpus to use. (the default will use all available).

    Returns
    -------
    pandas.DataFrames
        index_col='contig', tab-delimited, cols=unique_kmers
        i.e. 5-mer columns=[AAAAA, AAAAT, AAAAC, AAAAG,  ..., GCCGC]

    Raises
    -------
    TypeError
        `size` must be an int

    """
    out_specified = out is not None
    out_exists = os.path.exists(out) if out else False
    case1 = out_specified and out_exists and not force
    if case1:
        logger.warning(f"counts already exist: {out} force to overwrite. [retrieving]")
        df = pd.read_csv(out, sep="\t", index_col="contig")
    else:
        # checks if it is something like 12.0 vs. 12.9. Also check is an int
        if not isinstance(size, int):
            raise TypeError(f"size must be an int! Given: {type(size)}")
        ref_kmers = init_kmers(size)
        logger.info(f"Counting {size}-mers.")
        if cpus > 1:
            kmer_counts = mp_counter(assembly, ref_kmers, cpus)
        else:
            kmer_counts = seq_counter(assembly, ref_kmers, verbose=verbose)
        df = pd.DataFrame(kmer_counts, index=ref_kmers).transpose()
        df.index.name = "contig"
    if out:
        df.to_csv(out, sep="\t", index=True, header=True)
        logger.debug(f"Wrote {df.shape[0]} contigs {size}-mers frequencies to {out}.")
    return df


def autometa_clr(df: pd.DataFrame) -> pd.DataFrame:
    """Normalize k-mers by Centered Log Ratio transformation

    1a. Drop any k-mers not present for all contigs
    1b. Drop any contigs not containing any kmer counts
    1c. Fill any remaining na values with 0
    2a. Normalize the k-mer count by the total count of all k-mers for a given contig
    2b. Add 1 as 0 can not be utilized for CLR
    3. Perform CLR transformation log(norm. value / geometric mean norm. value)

    Parameters
    ----------
    df : pd.DataFrame
        K-mers Dataframe where index_col='contig' and column values are k-mer
        frequencies.

    References
    ----------

        * Aitchison, J. The Statistical Analysis of Compositional Data (1986)
        * Pawlowsky-Glahn, Egozcue, Tolosana-Delgado. Lecture Notes on Compositional Data Analysis (2011)
        * Why ILR is preferred `stats stackexchange discussion <https://stats.stackexchange.com/questions/242445/why-is-isometric-log-ratio-transformation-preferred-over-the-additivealr-or-ce>`_
        * Use of CLR transformation prior to PCA `stats stackexchange discussion <https://stats.stackexchange.com/questions/305965/can-i-use-the-clr-centered-log-ratio-transformation-to-prepare-data-for-pca>`_
        * Lecture notes on Compositional Data Analysis (CoDa) `PDF <http://www.sediment.uni-goettingen.de/staff/tolosana/extra/CoDa.pdf>`_

    Returns
    -------
    pd.DataFrame
        index='contig', cols=[kmer, kmer, ...]
        Columns have been transformed by CLR normalization.
    """
    # steps in 1: data cleaning
    df.dropna(axis="columns", how="all", inplace=True)
    df.dropna(axis="index", how="all", inplace=True)
    df.fillna(0, inplace=True)
    # steps in 2 and 3: normalization and CLR transformation
    step_2a = lambda x: (x + 1) / x.sum()
    step_2b = lambda x: np.log(x / gmean(x))
    return df.transform(step_2a, axis="columns").transform(step_2b, axis="columns")


def normalize(
    df: pd.DataFrame, method: str = "am_clr", out: str = None, force: bool = False
) -> pd.DataFrame:
    """Normalize raw k-mer counts by center or isometric log-ratio transform.

    Parameters
    ----------
    df : pd.DataFrame
        k-mer counts dataframe.
        i.e. for 3-mers; Index='contig', columns=[AAA, AAT, ...]
    method : str, optional
        Normalize k-mer counts using CLR or ILR transformation
        (the default is Autometa's CLR implementation).
        choices = ['ilr', 'clr', 'am_clr']
        Other transformations come from the skbio.stats.composition module
    out : str, optional
        Path to write normalized k-mers.
    force : bool, optional
        Whether to overwrite existing `out` file path, by default False.

    Returns
    -------
    pd.DataFrame
        Normalized counts using provided `method`.

    Raises
    ------
    ValueError
        Provided `method` is not available.
    """
    method = method.lower()
    out_specified = out is not None
    out_exists = os.path.exists(out) if out else False
    case1 = out_specified and out_exists and not force
    if case1:
        logger.debug(f"{out} already exists. Use force to overwrite. retrieving...")
        return pd.read_csv(out, sep="\t", index_col="contig")
    logger.debug(f"Transforming k-mer counts using {method}")
    choices = {"ilr", "clr", "am_clr"}
    if method == "am_clr":
        norm_df = autometa_clr(df)
    elif method in choices:
        transforms = {"ilr": ilr, "clr": clr}
        X = df.fillna(0).to_numpy()
        X = multiplicative_replacement(X)
        X_norm = transforms[method](X)
        norm_df = pd.DataFrame(X_norm, index=df.index)
    else:
        choices = ", ".join(choices)
        raise ValueError(
            f"Normalize Method not available! {method}. choices: {choices}"
        )
    case2 = out_specified and out_exists and force
    case3 = out_specified and not out_exists
    if case2 or case3:
        norm_df.to_csv(out, sep="\t", index=True, header=True)
    return norm_df


def embed(
    kmers: Union[str, pd.DataFrame],
    out: str = None,
    force: bool = False,
    embed_dimensions: int = 2,
    pca_dimensions: int = 50,
    method: str = "bhsne",
    perplexity: float = 30.0,
    seed: int = 42,
    **method_args: Dict,
) -> pd.DataFrame:
    """Embed k-mers using provided `method`.

    Notes
    -----

        * `sklearn.manifold.TSNE <https://scikit-learn.org/stable/modules/generated/sklearn.manifold.TSNE.html#sklearn.manifold.TSNE>`_
        * `UMAP <https://umap-learn.readthedocs.io/en/latest/>`_
        * `tsne.bh_sne <https://pypi.org/project/tsne/>`_

    Parameters
    ----------
    kmers : str or pd.DataFrame
        </path/to/input/kmers.normalized.tsv>
    out : str, optional
        </path/to/output/kmers.out.tsv> If provided will write to `out`.
    force: bool, optional
        Whether to overwrite existing `out` file.
    embed_dimensions : int, optional
        embed_dimensions` to embed k-mer frequencies (the default is 2).
    pca_dimensions : int, optional
        Reduce k-mer frequencies dimensions to `pca_dimensions` (the default is 50).
        If zero, will skip this step.
    method : str, optional
        embedding method to use (the default is 'bhsne').
        choices include sksne, bhsne and umap.
    perplexity : float, optional
        hyperparameter used to tune sksne and bhsne (the default is 30.0).
    seed: int, optional
        Seed to use for `method`. Allows for reproducibility from random state.
    **method_args : dict, optional
        Other arguments to be supplied to respective `method`.

    Returns
    -------
    pd.DataFrame
        out dataframe with index='contig' and cols=['x','y','z']

    Raises
    -------
    TypeError
        Provided `kmers` is not a str or pd.DataFrame.
    TableFormatError
        Provided `kmers` or `out` are not formatted correctly for use.
    ValueError
        Provided `method` is not an available choice.
    FileNotFoundError
        `kmers` type must be a pd.DataFrame or filepath.
    """
    if isinstance(kmers, str) and os.path.exists(kmers) and os.path.getsize(kmers):
        try:
            df = pd.read_csv(kmers, sep="\t", index_col="contig")
        except ValueError:
            raise TableFormatError(f"contig column not found in {kmers}")
    elif isinstance(kmers, pd.DataFrame):
        df = kmers
    else:
        raise TypeError(kmers)
    if out and os.path.exists(out) and os.path.getsize(out) and not force:
        logger.debug(f"k-mers frequency embedding already exists {out}")
        try:
            return pd.read_csv(out, sep="\t", index_col="contig")
        except ValueError:
            raise TableFormatError(f"contig column not found in {out}")

    if df.empty:
        kmers_desc = f"kmers:{kmers} type:{type(kmers)}"
        embed_desc = f"out:{out} type:{type(out)}"
        requirements = f"Given pd.DataFrame is empty!"
        raise FileNotFoundError(f"{kmers_desc} {embed_desc} {requirements}")

    method = method.lower()
    choices = {"umap", "sksne", "bhsne"}
    if method not in choices:
        raise ValueError(
            f"{method} not in embedding methods. Choices: {', '.join(choices)}"
        )
    # PCA
    n_samples, n_components = df.shape
    # Drop any rows that all cols contain NaN. This may occur if the contig length is below the k-mer size
    df.dropna(axis="index", how="all", inplace=True)
    df.fillna(0, inplace=True)
    X = df.to_numpy()
    # Set random state using provided seed
    random_state = np.random.RandomState(seed)

    if n_components > pca_dimensions and pca_dimensions != 0:
        logger.debug(
            f"Performing decomposition with PCA (seed {seed}): {n_components} to {pca_dimensions} dims"
        )
        X = PCA(n_components=pca_dimensions, random_state=random_state).fit_transform(X)
        # X = PCA(n_components='mle').fit_transform(X)
        n_samples, n_components = X.shape

    logger.debug(f"{method}: {n_samples} data points and {n_components} dimensions")

    # Adjust perplexity according to the number of data points
    n_rows = n_samples - 1
    scaler = 3.0
    if n_rows < (scaler * perplexity):
        perplexity = (n_rows / scaler) - 1

    def do_sksne():
        return TSNE(
            n_components=embed_dimensions,
            perplexity=perplexity,
            random_state=random_state,
        ).fit_transform(X)

    def do_bhsne():
        return bh_sne(
            data=X, d=embed_dimensions, perplexity=perplexity, random_state=random_state
        )

    def do_UMAP():
        return UMAP(
            n_neighbors=15,
            n_components=embed_dimensions,
            metric="euclidean",
            random_state=random_state,
        ).fit_transform(X)

    dispatcher = {"sksne": do_sksne, "bhsne": do_bhsne, "umap": do_UMAP}
    logger.debug(f"Performing embedding with {method} (seed {seed})")
    try:
        X = dispatcher[method](**method_args)
    except ValueError as err:
        if method == "sksne":
            logger.warning(
                f"embed_dimensions ({embed_dimensions}) is too high for sksne. Reducing to 3."
            )
            embed_dimensions = 3
            X = dispatcher[method](**method_args)
        else:
            raise err
    embedded_df = pd.DataFrame(X, index=df.index)
    # embedded kmers will follow columns of x_1 to x_{embed_dimensions}
    # Make 1-indexed instead of 0-index
    embedded_df.columns = embedded_df.columns.map(lambda x: f"x_{int(x)+1}")
    if out:
        embedded_df.to_csv(out, sep="\t", index=True, header=True)
        logger.debug(f"embedded.shape {embedded_df.shape} : Written {out}")
    return embedded_df


def main():
    import argparse
    import logging as logger

    logger.basicConfig(
        format="[%(asctime)s %(levelname)s] %(name)s: %(message)s",
        datefmt="%m/%d/%Y %I:%M:%S %p",
        level=logger.DEBUG,
    )
    skip_desc = "(will skip if file exists)"
    cpus = mp.cpu_count()
    parser = argparse.ArgumentParser(
        description="Count k-mer frequencies of given `fasta`",
        formatter_class=argparse.ArgumentDefaultsHelpFormatter,
    )
    parser.add_argument(
        "--fasta",
        help="Metagenomic assembly fasta file",
        metavar="filepath",
        required=True,
    )
    parser.add_argument(
        "--kmers",
        help=f"K-mers frequency tab-delimited table {skip_desc}",
        metavar="filepath",
        required=True,
    )
    parser.add_argument(
        "--size", help="k-mer size in bp", default=5, metavar="int", type=int
    )
    parser.add_argument(
        "--norm-output",
        help=f"Path to normalized kmers table {skip_desc}",
        metavar="filepath",
    )
    parser.add_argument(
        "--norm-method",
        help="""Normalization method to transform kmer counts prior to PCA and embedding.
        ilr: isometric log-ratio transform (scikit-bio implementation).
        clr: center log-ratio transform (scikit-bio implementation).
        am_clr: center log-ratio transform (Autometa implementation).
        """,
        choices=["ilr", "clr", "am_clr"],
        default="am_clr",
    )
    parser.add_argument(
        "--pca-dimensions",
        help="Number of dimensions to reduce to PCA feature space after normalization and prior to embedding (NOTE: Setting to zero will skip PCA step)",
        type=int,
        metavar="int",
        default=50,
    )
    parser.add_argument(
        "--embedding-output",
        help=f"Path to write embedded kmers table {skip_desc}",
        metavar="filepath",
    )
    parser.add_argument(
        "--embedding-method",
        help="embedding method [sk,bh]sne are corresponding implementations from scikit-learn and tsne, respectively.",
        choices=["sksne", "bhsne", "umap"],
        default="bhsne",
    )
    parser.add_argument(
        "--embedding-dimensions",
        help="Number of dimensions of which to reduce k-mer frequencies",
        type=int,
        metavar="int",
        default=2,
    )
    parser.add_argument(
        "--force",
        help="Whether to overwrite existing annotations",
        action="store_true",
        default=False,
    )
    parser.add_argument(
        "--cpus",
        help=f"num. processors to use.",
        default=cpus,
<<<<<<< HEAD
=======
        metavar="int",
>>>>>>> 50f7a60c
        type=int,
    )
    parser.add_argument(
        "--seed",
        help=f"Seed to set random state for dimension reduction determinism.",
        default=42,
        metavar="int",
        type=int,
    )
    args = parser.parse_args()

    if os.path.exists(args.kmers) and not args.force:
        df = pd.read_csv(args.kmers, sep="\t", index_col="contig")
    else:
        df = count(
            assembly=args.fasta,
            size=args.size,
            out=args.kmers,
            force=args.force,
            cpus=args.cpus,
        )

    if args.norm_output:
        df = normalize(
            df=df, method=args.norm_method, out=args.norm_output, force=args.force
        )

    if args.embedding_output:
        embedded_df = embed(
            kmers=df,
            out=args.embedding_output,
            force=args.force,
            method=args.embedding_method,
            embed_dimensions=args.embedding_dimensions,
            pca_dimensions=args.pca_dimensions,
            seed=args.seed,
        )


if __name__ == "__main__":
    main()<|MERGE_RESOLUTION|>--- conflicted
+++ resolved
@@ -682,10 +682,7 @@
         "--cpus",
         help=f"num. processors to use.",
         default=cpus,
-<<<<<<< HEAD
-=======
         metavar="int",
->>>>>>> 50f7a60c
         type=int,
     )
     parser.add_argument(
