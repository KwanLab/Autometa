--- conflicted
+++ resolved
@@ -528,13 +528,10 @@
     ):
         for sseqid in hit.sseqids:
             taxid = acc2taxids.get(sseqid)
-<<<<<<< HEAD
             if not taxid:
                 raise DatabaseOutOfSyncError(
                     f"{sseqid} is either a new taxid not present in prot.accession2taxid or is deprecated/suppressed/removed"
                 )
-=======
->>>>>>> aaa7ff5c
             hit.sseqids[sseqid].update({"taxid": taxid})
     return hits
 
