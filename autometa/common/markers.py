--- conflicted
+++ resolved
@@ -213,13 +213,9 @@
         help='Path to a fasta file containing amino acid sequences of open reading frames')
     parser.add_argument('kingdom', help='kingdom to search for markers',
         choices=['bacteria','archaea'], default='bacteria')
-<<<<<<< HEAD
-    #parser.add_argument('--dbdir', help='</path/to/markers/dir>', default=MARKERS_DIR)
-=======
     parser.add_argument('--dbdir',
         help=f'Path to directory containing the single-copy marker HMM databases. (default is {MARKERS_DIR})',
         default=MARKERS_DIR)
->>>>>>> 04f25f4b
     args = parser.parse_args()
     markers = Markers(orfs_fpath=args.orfs, kingdom=args.kingdom, dbdir=args.dbdir)
     markers.get()
