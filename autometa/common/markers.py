--- conflicted
+++ resolved
@@ -181,12 +181,7 @@
     kingdom = kingdom.lower()
 
     if not os.path.exists(scans) or not os.path.getsize(scans):
-<<<<<<< HEAD
-        logger.debug(f"Scanning {kingdom} for single-copy marker genes")
-        scans = hmmer.hmmscan(
-=======
         scans = hmmscan.run(
->>>>>>> f372b823
             orfs=orfs,
             hmmdb=hmmdb,
             outfpath=scans,
@@ -198,12 +193,8 @@
         )
         logger.debug(f"{kingdom} marker scan finished")
     if not os.path.exists(out) or not os.path.getsize(out):
-<<<<<<< HEAD
         logger.debug(f"filtering {scans} for marker genes passing cutoffs")
-        out = hmmer.filter_markers(
-=======
         out = hmmscan.filter_markers(
->>>>>>> f372b823
             infpath=scans,
             outfpath=out,
             cutoffs=cutoffs,
