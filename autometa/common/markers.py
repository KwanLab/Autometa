#!/usr/bin/env python
# -*- coding: utf-8 -*-
"""
# License: GNU Affero General Public License v3 or later
# A copy of GNU AGPL v3 should have been included in this software package in LICENSE.txt.

Autometa Marker class consisting of various methods to annotate sequences with
marker sets depending on sequence set taxonomy
"""

import logging
import os

import pandas as pd

from autometa.common.external import hmmscan
from autometa.config.utilities import DEFAULT_CONFIG


MARKERS_DIR = DEFAULT_CONFIG.get("databases", "markers")
# For cases where autometa has not been configured, attempt to find the markers via source
MARKERS_DIR = (
    MARKERS_DIR if not "None" in MARKERS_DIR else MARKERS_DIR.replace("None", ".")
)

logger = logging.getLogger(__name__)


def load(fpath, format="wide"):
    """Read markers table into specified `format`.

    Parameters
    ----------
    fpath : str
        </path/to/`kingdom`.markers.tsv>
    format : str, optional
        * wide - index=contig, cols=[domain sacc,..] (default)
        * long - index=contig, cols=['sacc','count']
        * list - {contig:[sacc,...],...}
        * counts - {contig:len([sacc,...]), ...}

    Returns
    -------
    pd.DataFrame or dict
        * wide - index=contig, cols=[domain sacc,..] (default)
        * long - index=contig, cols=['sacc','count']
        * list - {contig:[sacc,...],...}
        * counts - {contig:len([sacc,...]), ...}

    Raises
    -------
    FileNotFoundError
        Provided `fpath` does not exist
    ValueError
        Provided `format` is not in choices:
        choices = wide, long, list or counts

    """
    if not os.path.exists(fpath):
        raise FileNotFoundError(fpath)
    df = pd.read_csv(fpath, sep="\t", index_col="contig")
    grouped_df = df.groupby("contig")["sacc"]
    if format == "wide":
        return grouped_df.value_counts().unstack().convert_dtypes()
    elif format == "long":
        return grouped_df.value_counts().reset_index(level=1, name="count")
    elif format == "list":
        return {contig: markers.tolist() for contig, markers in list(grouped_df)}
    elif format == "counts":
        return grouped_df.count().to_dict()
    else:
        params = ["wide", "long", "list", "counts"]
        err_msg = f"{format} is not a supported format.\n\tSupported formats: {params}"
        # TODO: Write Marker specific AutometaException
        raise ValueError(err_msg)


def get(
    kingdom: str,
    orfs: str,
    hmmdb: str,
    cutoffs: str,
    dbdir: str = MARKERS_DIR,
    scans: str = None,
    out: str = None,
    force: bool = False,
    format: str = "wide",
    cpus: int = 8,
    parallel: bool = True,
    gnu_parallel: bool = False,
    seed: int = 42,
) -> pd.DataFrame:
    """Retrieve contigs' markers from markers database that pass cutoffs filter.

    Parameters
    ----------
    kingdom: str
        kingdom to annotate markers
        choices = ['bacteria', 'archaea']
    orfs: str
        Path to amino-acid ORFs file
    dbdir:
        Optional directory containing hmmdb and cutoffs files
    hmmdb:
        Path to marker genes database file, previously hmmpressed.
    cutoffs:
        Path to marker genes cutoff tsv.
    scans: str, optional
        Path to existing hmmscan table to filter by cutoffs
    out: str, optional
        Path to write annotated markers table.
    force : bool, optional
        Whether to overwrite existing `out` file path, by default False.
    format : str, optional
        * wide - returns wide dataframe of contig PFAM counts (default)
        * long - returns long dataframe of contig PFAM counts
        * list - returns list of pfams for each contig
        * counts - returns count of pfams for each contig
    cpus: int, optional
        Number of cores to use if running in parallel, by default all available.
    parallel : bool, optional
        Whether to run hmmscan using its parallel option, by default True.
    gnu_parallel : bool, optional
        Whether to run hmmscan using gnu parallel, by default False.
    seed: int, optional
        Seed to pass into hmmscan for determinism, by default 42.

    Returns
    -------
    pd.Dataframe or dict
        * wide - pd.DataFrame(index_col=contig, columns=[PFAM,...])
        * long - pd.DataFrame(index_col=contig, columns=['sacc','count'])
        * list - {contig:[pfam,pfam,...],contig:[...],...}
        * counts - {contig:count, contig:count,...}

    Raises
    -------
    ValueError
        Why the exception is raised.
    """
    kingdom = kingdom.lower()
    # if dbdir == MARKERS_DIR and hmmdb/cutoffs not set, use single dbdir
    # else dbdir was set, so use it for both hmmdb and cutoffs
    if dbdir == MARKERS_DIR:
        if hmmdb is None:
            hmmdb = os.path.join(dbdir, f"{kingdom}.single_copy.hmm")
        if cutoffs is None:
            cutoffs = os.path.join(dbdir, f"{kingdom}.single_copy.cutoffs")
    else:
        hmmdb = os.path.join(dbdir, f"{kingdom}.single_copy.hmm")
        cutoffs = os.path.join(dbdir, f"{kingdom}.single_copy.cutoffs")
    hmmscan_fname = f"{kingdom}.hmmscan.tsv"
    scans = (
        os.path.join(os.path.dirname(os.path.abspath((orfs))), hmmscan_fname)
        if not scans
        else scans
    )
    markers_fname = f"{kingdom}.markers.tsv"
    out = (
        os.path.join(os.path.dirname(os.path.abspath((orfs))), markers_fname)
        if not out
        else out
    )
    kingdom = kingdom.lower()

    if not os.path.exists(scans) or not os.path.getsize(scans):
        scans = hmmscan.run(
            orfs=orfs,
            hmmdb=hmmdb,
            outfpath=scans,
            cpus=cpus,
            force=force,
            parallel=parallel,
            gnu_parallel=gnu_parallel,
            seed=seed,
        )
        logger.debug(f"{kingdom} marker scan finished")
    if not os.path.exists(out) or not os.path.getsize(out):
<<<<<<< HEAD
        logger.debug(f"filtering {scans} for marker genes passing cutoffs")
        out = hmmscan.filter_markers(
=======
        df = hmmscan.filter_tblout_markers(
>>>>>>> bdbffdaf
            infpath=scans,
            outfpath=out,
            cutoffs=cutoffs,
            orfs=orfs,
            force=force,
        )
        logger.debug(f"marker gene cutoff filter finished: {out}")
    return load(fpath=out, format=format)


def main():
    import argparse
    import logging as logger

    logger.basicConfig(
        format="[%(asctime)s %(levelname)s] %(name)s: %(message)s",
        datefmt="%m/%d/%Y %I:%M:%S %p",
        level=logger.DEBUG,
    )
    parser = argparse.ArgumentParser(
        description="Annotate ORFs with kingdom-specific marker information",
        formatter_class=argparse.ArgumentDefaultsHelpFormatter,
    )
    parser.add_argument(
        "--orfs",
        help="Path to a fasta file containing amino acid sequences of open reading frames",
    )
    parser.add_argument(
        "--kingdom",
        help="kingdom to search for markers",
        choices=["bacteria", "archaea"],
        default="bacteria",
    )
    parser.add_argument(
        "--hmmscan",
        help="Path to hmmscan output table containing the respective `kingdom` single-copy marker annotations.",
    )
    parser.add_argument(
        "--out",
        help="Path to write filtered annotated markers corresponding to `kingdom`.",
    )
    parser.add_argument(
        "--dbdir",
        help="Path to directory containing the single-copy marker HMM databases.",
        default=MARKERS_DIR,
    )
    parser.add_argument(
        "--hmmdb",
        help="Path to single-copy marker HMM databases.",
    )
    parser.add_argument(
        "--cutoffs",
        help="Path to single-copy marker cutoff tsv.",
    )
    parser.add_argument(
        "--force",
        help="Whether to overwrite existing provided annotations.",
        action="store_true",
        default=False,
    )
    parser.add_argument(
        "--parallel",
        help="Whether to use hmmscan parallel option.",
        action="store_true",
        default=False,
    )
    parser.add_argument(
        "--gnu-parallel",
        help="Whether to run hmmscan using GNU parallel.",
        action="store_true",
        default=False,
    )
    parser.add_argument(
        "--cpus",
        help=f"Number of cores to use for parallel execution.",
        default=8,
        type=int,
    )
    parser.add_argument(
        "--seed",
        help="Seed to set random state for hmmscan.",
        default=42,
        type=int,
    )
    args = parser.parse_args()

    get(
        kingdom=args.kingdom,
        orfs=args.orfs,
        hmmdb=args.hmmdb,
        dbdir=args.dbdir,
        cutoffs=args.cutoffs,
        scans=args.hmmscan,
        out=args.out,
        force=args.force,
        cpus=args.cpus,
        parallel=args.parallel,
        gnu_parallel=args.gnu_parallel,
        seed=args.seed,
    )


if __name__ == "__main__":
    main()<|MERGE_RESOLUTION|>--- conflicted
+++ resolved
@@ -176,12 +176,8 @@
         )
         logger.debug(f"{kingdom} marker scan finished")
     if not os.path.exists(out) or not os.path.getsize(out):
-<<<<<<< HEAD
         logger.debug(f"filtering {scans} for marker genes passing cutoffs")
-        out = hmmscan.filter_markers(
-=======
         df = hmmscan.filter_tblout_markers(
->>>>>>> bdbffdaf
             infpath=scans,
             outfpath=out,
             cutoffs=cutoffs,
