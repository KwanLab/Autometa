--- conflicted
+++ resolved
@@ -26,7 +26,6 @@
 
 
 class AutometaError(Exception):
-<<<<<<< HEAD
     """Base class for Autometa Errors."""
 
     pass
@@ -36,48 +35,11 @@
     """TableFormatError exception class.
 
     Exception called when Table format is incorrect.
-=======
-    """
-    Base class for other exceptions
-    """
-
-    pass
-
-
-class KmerFormatError(AutometaError):
-    """
-    Raised when either kmer_fpath file format is invalid or provided kmers or embedded are not formatted correctly for use.
-
-    Parameters
-    ----------
-    AutometaError : class
-        Base class for other exceptions
-    """
-
-    def __init__(self, fpath):
-        self.fpath = fpath
-
-    def __str__(self):
-        """
-        Operator overloading to return the path to k-mers frequency tab-delimited table or
-        k-mers normalized tab-delimited table
-
-        Returns
-        -------
-        str
-            Path to k-mers frequency tab-delimited table or k-mers normalized tab-delimited table
-        """
-        return (
-            f'{self.fpath} does not contain a "contig" column. '
-            "Ensure the k-mer matrix was properly generated."
-        )
->>>>>>> 067bb82c
 
     This is usually a result of a table missing the 'contig' column as this is
     often used as the index.
     """
 
-<<<<<<< HEAD
     pass
 
 
@@ -85,78 +47,10 @@
     """ChecksumMismatchError exception class
 
     Exception called when checksums do not match.
-=======
-class KmerEmbeddingError(AutometaError):
-    """
-    Raisede when either kmers or embedded are not provided.
-
-    Parameters
-    ----------
-    AutometaError : class
-        Base class for other exceptions
-    """
-
-    def __init__(self, value):
-        self.value = value
-
-
-class BinningError(AutometaError):
-    """
-    Raised when no marker information is availble for contigs to be binned or when dataframe is missing kmer/coverage annotations
-
-    Parameters
-    ----------
-    AutometaError : class
-        Base class for other exceptions
-    """
-
-    def __init__(self, value):
-        self.value = value
-
-
-class DatabaseOutOfSyncError(AutometaError):
-    """
-    Raised when NCBI databases nodes.dmp, names.dmp and merged.dmp are out of sync with each other
-
-    Parameters
-    ----------
-    AutometaError : class
-        Base class for other exceptions
-    """
->>>>>>> 067bb82c
 
     """
 
-<<<<<<< HEAD
     pass
-=======
-    def __str__(self):
-        """
-        Operator overloading to return the text message written while raising the error,
-        rather than the message of __str__ by base exception
-
-        Returns
-        -------
-        str
-            Message written alongside raising the exception
-        """
-        message = """
-
-        NCBI databases nodes.dmp, names.dmp, merged.dmp, prot.accession2taxid.gz and nr.gz may be out of sync.
-
-        Up-to-date databases may be downloaded at:
-
-        non-redundant protein database (nr) - ftp://ftp.ncbi.nlm.nih.gov/blast/db/FASTA/nr.gz
-
-        prot.accession2taxid.gz - ftp://ftp.ncbi.nlm.nih.gov/pub/taxonomy/accession2taxid/prot.accession2taxid.gz
-
-        taxdump.tar.gz - ftp://ftp.ncbi.nlm.nih.gov/pub/taxonomy/taxdump.tar.gz
-
-        Required files within taxdump tarball are *nodes.dmp*, *names.dmp* and *merged.dmp*
-
-        """
-        return f"{self.value}\n{message}"
->>>>>>> 067bb82c
 
 
 if __name__ == "__main__":
