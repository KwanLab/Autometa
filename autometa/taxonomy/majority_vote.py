--- conflicted
+++ resolved
@@ -32,11 +32,7 @@
 from tqdm import tqdm
 
 from autometa.taxonomy.lca import LCA
-<<<<<<< HEAD
-from autometa.taxonomy.ncbi import NCBI
-=======
 from autometa.taxonomy.ncbi import NCBI, NCBI_DIR
->>>>>>> 347e47cd
 
 logger = logging.getLogger(__name__)
 
