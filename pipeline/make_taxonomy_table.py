#!/usr/bin/env python

# Copyright 2018 Ian J. Miller, Evan R. Rees, Izaak Miller, Jason C. Kwan
#
# This file is part of Autometa.
#
# Autometa is free software: you can redistribute it and/or modify
# it under the terms of the GNU Affero General Public License as published by
# the Free Software Foundation, either version 3 of the License, or
# (at your option) any later version.
#
# Autometa is distributed in the hope that it will be useful,
# but WITHOUT ANY WARRANTY; without even the implied warranty of
# MERCHANTABILITY or FITNESS FOR A PARTICULAR PURPOSE. See the
# GNU Affero General Public License for more details.
#
# You should have received a copy of the GNU Affero General Public License
# along with Autometa. If not, see <http://www.gnu.org/licenses/>.
import sys
import urllib2
import subprocess
import os

import pandas as pd
from argparse import ArgumentParser
from Bio import SeqIO

def run_command(command_string, stdout_path = None):
	# Function that checks if a command ran properly
	# If it didn't, then print an error message then quit
	print('make_taxonomy_table.py, run_command: ' + command_string)
	if stdout_path:
		f = open(stdout_path, 'w')
		exit_code = subprocess.call(command_string, stdout=f, shell=True)
		f.close()
	else:
		exit_code = subprocess.call(command_string, shell=True)

	if exit_code != 0:
		print('make_taxonomy_table.py: Error, the command:')
		print(command_string)
		print('failed, with exit code ' + str(exit_code))
		exit(1)

def run_command_return(command_string, stdout_path = None):
	# Function that checks if a command ran properly.
	# If it didn't, then print an error message then quit
	print('make_taxonomy_table.py, run_command: ' + command_string)
	if stdout_path:
		f = open(stdout_path, 'w')
		exit_code = subprocess.call(command_string, stdout=f, shell=True)
		f.close()
	else:
		exit_code = subprocess.call(command_string, shell=True)

	return exit_code

def cythonize_lca_functions():
	print("{}/lca_functions.so not found, cythonizing lca_function.pyx for make_taxonomy_table.py".format(pipeline_path))
	current_dir = os.getcwd()
	os.chdir(pipeline_path)
	run_command("python setup_lca_functions.py build_ext --inplace")
	os.chdir(current_dir)

def download_file(destination_dir, file_url, md5_url):
	filename = os.path.basename(file_url)
	md5name = os.path.basename(md5_url)

	while True:
		run_command('wget {} -O {}'.format(file_url, destination_dir + '/' + filename))
		run_command('wget {} -O {}'.format(md5_url, destination_dir + '/' + md5name))

		downloaded_md5 = subprocess.check_output(['md5sum', destination_dir + '/' + filename]).split(' ')[0]

		with open(destination_dir + '/' + md5name, 'r') as check_md5_file:
			check_md5 = check_md5_file.readline().split(' ')[0]

		if downloaded_md5 == check_md5:
			print('md5 checksum successful. Continuing...')
			break
		else:
			print('md5 checksum unsuccessful. Retrying...')

def md5IsCurrent(local_md5_path, remote_md5_url):
	remote_md5_handle = urllib2.urlopen(remote_md5_url)
	remote_md5 = remote_md5_handle.readline().split(' ')[0]

	with open(local_md5_path, 'r') as local_md5_file:
		local_md5 = local_md5_file.readline().split(' ')[0]

	if local_md5 == remote_md5:
		return True
	else:
		return False

def update_dbs(database_path, db='all'):
	"""Updates databases for AutoMeta usage"""
	taxdump_url = "ftp://ftp.ncbi.nlm.nih.gov/pub/taxonomy/taxdump.tar.gz"
	taxdump_md5_url = taxdump_url+".md5"
	accession2taxid_url = "ftp://ftp.ncbi.nih.gov/pub/taxonomy/accession2taxid/prot.accession2taxid.gz"
	accession2taxid_md5_url = accession2taxid_url+".md5"
	nr_db_url = "ftp://ftp.ncbi.nlm.nih.gov/blast/db/FASTA/nr.gz"
	nr_db_md5_url = nr_db_url+".md5"
	#Downloading files for db population
	if db == 'all' or db == 'nr':
		# First download nr if we don't yet have it OR it is not up to date
		if os.path.isfile(database_path + '/nr.gz.md5'):
			if not md5IsCurrent(database_path + '/nr.gz.md5', nr_db_md5_url):
				print("md5 is not current. Updating nr.dmnd")
				download_file(database_path, nr_db_url, nr_db_md5_url)
		else:
			print("updating nr.dmnd")
			download_file(database_path, nr_db_url, nr_db_md5_url)

		# Now we make the diamond database
		print("building nr.dmnd database, this may take some time")
		returnCode = subprocess.call("diamond makedb --in {} --db {}/nr -p {}"\
			.format(database_path+'/nr.gz', database_path, num_processors), shell = True)
		if returnCode == 0: # i.e. job was successful
		#Make an md5 file to signal that we have built the database successfully
			os.remove('{}/nr.gz'.format(database_path))
			print("nr.dmnd updated")
	if db == 'all' or db == 'acc2taxid':
		# Download prot.accession2taxid.gz only if the version we have is not current
		if os.path.isfile(database_path + '/prot.accession2taxid.gz.md5'):
			if not md5IsCurrent(database_path + '/prot.accession2taxid.gz.md5', accession2taxid_md5_url):
				print("md5 is not current. Updating prot.accession2taxid")
				download_file(database_path, accession2taxid_url, accession2taxid_md5_url)
		else:
			print("updating prot.accession2taxid")
			download_file(database_path, accession2taxid_url, accession2taxid_md5_url)

		if os.path.isfile(database_path + '/prot.accession2taxid.gz'):
			print("Gunzipping prot.accession2taxid gzipped file\nThis may take some time...")
			run_command('gunzip -9vNf {}'\
				.format(database_path+'/prot.accession2taxid.gz'), database_path+'/prot.accession2taxid')
			print("prot.accession2taxid updated")
	if db == 'all' or db == 'taxdump':
		# Download taxdump only if the version we have is not current
		if os.path.isfile(database_path + '/taxdump.tar.gz.md5'):
			if not md5IsCurrent(database_path + '/taxdump.tar.gz.md5', taxdump_md5_url):
				print("updating nodes.dmp and names.dmp")
				download_file(database_path, taxdump_url, taxdump_md5_url)
		else:
			print("updating nodes.dmp and names.dmp")
			download_file(database_path, taxdump_url, taxdump_md5_url)

		if os.path.isfile(database_path + '/taxdump.tar.gz'):
			run_command('tar -xzf {}/taxdump.tar.gz -C {} names.dmp nodes.dmp'.format(database_path, database_path))
			os.remove('{}/taxdump.tar.gz'.format(database_path))
			print("nodes.dmp and names.dmp updated")

def check_dbs(db_path):
	'''
	Determines what files need to be downloaded/updated depending on
	what database path was specified
	'''
	if db_path == autometa_path + '/databases':
		db_dict = {
			'nr': ['nr.dmnd','nr.dmnd.md5','nr.gz.md5'],
			'acc2taxid': ['prot.accession2taxid.gz.md5','prot.accession2taxid'],
			'taxdump': ['names.dmp','nodes.dmp','taxdump.tar.gz.md5']
			}
	else:
		db_dict = {
			'nr': ['nr.dmnd'],
			'acc2taxid': ['prot.accession2taxid'],
			'taxdump': ['names.dmp','nodes.dmp']
			}
	db_files = os.listdir(db_path)
	for db in db_dict:
		for fh in db_dict[db]:
			if fh not in db_files:
				print('{0} database not found, downloading/formatting.\n\
				This may take some time...'.format(db))
				update_dbs(db_path, db)

def length_trim(fasta_path,length_cutoff):
	input_fname, ext = os.path.splitext(os.path.basename(fasta_path))
	#Trim the length of fasta file
	outfile_path = output_dir + '/' + input_fname + ".filtered" + ext
	run_command("{}/fasta_length_trim.pl {} {} {}"\
	.format(pipeline_path, fasta_path, length_cutoff, outfile_path))
	return outfile_path

def run_prodigal(path_to_assembly):
	assembly_fname, _ = os.path.splitext(os.path.basename(path_to_assembly))
	output_path = output_dir + '/' + assembly_fname + '.orfs.faa'
	if os.path.isfile(output_path):
		print "{} file already exists!".format(output_path)
		print "Continuing to next step..."
	else:
		run_command('prodigal -i {} -a {}/{}.orfs.faa -p meta -m -o {}/{}.txt'\
		.format(path_to_assembly, output_dir, assembly_fname, output_dir, assembly_fname))

<<<<<<< HEAD
def run_diamond(prodigal_output, diamond_db_path, num_processors, prodigal_diamond):
	view_output = prodigal_output + ".blastp"
	current_dir = os.getcwd()
	tmp_dir_path = current_dir + '/tmp'
	if not os.path.isdir(tmp_dir_path):
		os.makedirs(tmp_dir_path) # This will give an error if the path exists but is a file instead of a dir
	error = run_command_return("diamond blastp --query {}.faa --db {} --evalue 1e-5 --max-target-seqs 200 -p {} --outfmt 6 --out {} -t {}".format(prodigal_output, diamond_db_path, num_processors, prodigal_diamond,tmp_dir_path))
=======
def run_diamond(prodigal_output, diamond_db_path, num_processors, prodigal_daa):
	view_output = prodigal_output + ".tab"
	tmp_dir_path = os.path.dirname(prodigal_output) + '/tmp'
	if not os.path.isdir(tmp_dir_path):
		os.makedirs(tmp_dir_path) # This will give an error if the path exists but is a file instead of a dir
	error = run_command_return("diamond blastp --query {0}.faa --db {1} \
	--evalue 1e-5 --max-target-seqs 200 -p {2} --daa {3} -t {4}"\
	.format(prodigal_output, diamond_db_path, num_processors, prodigal_daa, tmp_dir_path))
>>>>>>> c7317fd1
	# If there is an error, attempt to rebuild NR
	if error == 134 or error == str(134):
		print('Fatal: Not enough disk space for diamond alignment archive!')
		exit(1)
	if error:
		print('Error when performing diamond blastp:\n{}\nAttempting to correct by rebuilding nr...'.format(error))
		update_dbs(db_dir_path, 'nr')
<<<<<<< HEAD
		run_command("diamond blastp --query {}.faa --db {} --evalue 1e-5 --max-target-seqs 200 -p {} --outfmt 6 --out {} -t {}".format(prodigal_output, diamond_db_path, num_processors, prodigal_diamond,tmp_dir_path))

=======
		run_command("diamond blastp --query {0}.faa --db {1} --evalue 1e-5 \
		--max-target-seqs 200 -p {2} --daa {3} -t {4}"\
		.format(prodigal_output, diamond_db_path, num_processors, prodigal_daa, tmp_dir_path))

	run_command("diamond view -a {} -f tab -o {}".format(prodigal_daa, view_output))

>>>>>>> c7317fd1
	return view_output

#blast2lca using accession numbers#
def run_blast2lca(input_file, taxdump_path):
	fname = os.path.splitext(os.path.basename(input_file))[0] + ".lca"
	output = '/'.join([output_dir, fname])
	if os.path.isfile(output) and not os.stat(output).st_size == 0:
		print "{} file already exists! Continuing to next step...".format(output)
	else:
		run_command("{0}/lca.py database_directory {1} {2}"\
			.format(pipeline_path, db_dir_path, input_file))
	return output

def run_taxonomy(pipeline_path, assembly_path, tax_table_path, db_dir_path,
		coverage_table, bgcs_path=None, orfs_path=None): #Have to update this
	assembly_fname, _ = os.path.splitext(os.path.basename(assembly_path))
	initial_table_path = output_dir + '/' + assembly_fname + '.tab'

	# Only make the contig table if it doesn't already exist
	if not os.path.isfile(initial_table_path):
		if coverage_table:
			run_command("{}/make_contig_table.py -a {} -o {} -c {}"\
			.format(pipeline_path, assembly_path, initial_table_path, coverage_table))
		elif single_genome_mode:
			run_command("{}/make_contig_table.py -a {} -o {} -n"\
			.format(pipeline_path, assembly_path, initial_table_path))
		else:
			run_command("{}/make_contig_table.py -a {} -o {}"\
			.format(pipeline_path, assembly_path, initial_table_path))
	if bgcs_path:
		run_command("{}/mask_bgcs.py2.7 --bgc {} --orfs {} --lca {}"
		.format(pipeline_path, bgcs_path, orfs_path, tax_table_path))
		unmasked_fname = os.path.basename(tax_table_path).replace('.lca', '.unmasked.tsv')
		tax_table_path = '{}/{}'.format(output_dir, unmasked_fname)
	#two_files_generated: *.masked.tsv, *.unmasked.tsv
	run_command("{}/add_contig_taxonomy.py {} {} {} {}/taxonomy.tab"\
	.format(pipeline_path, initial_table_path, tax_table_path, db_dir_path, output_dir))

	return output_dir + '/taxonomy.tab'

pipeline_path = sys.path[0]
pathList = pipeline_path.split('/')
pathList.pop()
autometa_path = '/'.join(pathList)

#argument parser
parser = ArgumentParser(description="Script to generate the contig taxonomy table.",
	epilog="Output will be directed to recursive_dbscan_output.tab")
parser.add_argument('-a', '--assembly', metavar='<assembly.fasta>',
	help='Path to metagenomic assembly fasta', required=True)
parser.add_argument('-p', '--processors', metavar='<int>',
	help='Number of processors to use.', type=int, default=1)
parser.add_argument('-db', '--db_dir', metavar='<dir>',
	help='Path to directory with taxdump, protein accessions and diamond (NR) \
	protein files. If this path does not exist, will create and download files.',
	required=False, default=autometa_path + '/databases')
parser.add_argument('-udb', '--user_prot_db', metavar='<user_prot_db>',
	help='Replaces the default diamond database (nr.dmnd)', required=False)
parser.add_argument('-l', '--length_cutoff', metavar='<int>',
	help='Contig length cutoff to consider for binning in bp', default=10000, type=int)
parser.add_argument('-v', '--cov_table', metavar='<coverage.tab>',
	help="Path to coverage table made by calculate_read_coverage.py. If this is \
	not specified then coverage information will be extracted from contig names (SPAdes format)",
	required=False)
parser.add_argument('-o', '--output_dir', metavar='<dir>',
	help='Path to directory to store output files', default='.')
parser.add_argument('-bgc', '--bgcs_dir', metavar='<dir>',
	help='Path to directory of biosynthetic gene clusters. Masks BGCs')
parser.add_argument('-s', '--single_genome', help='Specifies single genome mode',
	action='store_true')
parser.add_argument('-u', '--update', required=False, action='store_true',
	help='Checks/Adds/Updates: nodes.dmp, names.dmp, accession2taxid, nr.dmnd files within specified directory.')

args = vars(parser.parse_args())

db_dir_path = os.path.abspath(args['db_dir'])
usr_prot_path = args['user_prot_db']
num_processors = args['processors']
length_cutoff = args['length_cutoff']
fasta_path = args['assembly']
cov_table = args['cov_table']
output_dir = args['output_dir']
single_genome_mode = args['single_genome']
<<<<<<< HEAD

fasta_filename = os.path.abspath(fasta_path).split('/')[-1]

prodigal_output = output_dir + '/' + '.'.join(fasta_filename.split('.')[:-1]) + "_filtered.orfs"
prodigal_diamond = prodigal_output + ".blastp"
filtered_assembly = output_dir + '/' + '.'.join(fasta_filename.split('.')[:-1]) + "_filtered.fasta"
=======
bgcs_dir = args['bgcs_dir']
fasta_fname, _ = os.path.splitext(os.path.basename(fasta_path))
prodigal_output = '/'.join([output_dir, fasta_fname + ".filtered.orfs"])
prodigal_daa = prodigal_output + ".daa"
>>>>>>> c7317fd1

# If cov_table defined, we need to check the file exists
if cov_table:
	if not os.path.isfile(cov_table):
		print("Error! Could not find coverage table at the following path: " + cov_table)
		exit(1)

# Check that output dir exists, and create it if it doesn't
if not os.path.isdir(output_dir):
	os.makedirs(output_dir)

if not os.path.isfile(pipeline_path+"/lca_functions.so"):
	cythonize_lca_functions()

if not os.path.isdir(db_dir_path):
	#Verify the 'Autometa databases' directory exists
	print('No databases directory found, creating and populating AutoMeta databases directory\n\
	This may take some time...')
	os.mkdir(db_dir_path)
	update_dbs(db_dir_path)
elif not os.listdir(db_dir_path):
	#The 'Autometa databases' directory is empty
	print('AutoMeta databases directory empty, populating with appropriate databases.\n\
	This may take some time...')
	update_dbs(db_dir_path)
else:
	check_dbs(db_dir_path)

names_dmp_path = db_dir_path + '/names.dmp'
nodes_dmp_path = db_dir_path + '/nodes.dmp'
accession2taxid_path = db_dir_path + '/prot.accession2taxid'
diamond_db_path = db_dir_path + '/nr.dmnd'
current_taxdump_md5 = db_dir_path + '/taxdump.tar.gz.md5'
current_acc2taxid_md5 = db_dir_path + '/prot.accession2taxid.gz.md5'
current_nr_md5 = db_dir_path + '/nr.gz.md5'

if usr_prot_path:
	usr_prot_path = os.path.abspath(usr_prot_path)
	if os.path.isdir(usr_prot_path):
		print('You have provided a directory {}. \
		--user_prot_db requires a file path.'.format(usr_prot_path))
		exit(1)
	elif not os.path.isfile(usr_prot_path):
		print('{} is not a file.'.format(usr_prot_path))
		exit(1)
	else:
		diamond_db_path = usr_prot_path

if args['update']:
	print("Checking database directory for updates")
	update_dbs(db_dir_path, 'all')

filtered_assembly = output_dir + '/' + fasta_fname + ".filtered.fasta"
if not os.path.isfile(filtered_assembly):
	filtered_assembly = length_trim(fasta_path, length_cutoff)

if not os.path.isfile(prodigal_output + ".faa"):
	print "Prodigal output not found. Running prodigal..."
	#Check for file and if it doesn't exist run make_marker_table
	run_prodigal(filtered_assembly)

<<<<<<< HEAD
if not os.path.isfile(prodigal_diamond):
	print "Could not find {}. Running diamond blast... ".format(prodigal_diamond)
	diamond_output = run_diamond(prodigal_output, diamond_db_path, num_processors, prodigal_diamond)
elif os.stat(prodigal_diamond).st_size == 0:
	print "{} file is empty. Re-running diamond blast...".format(prodigal_diamond)
	diamond_output = run_diamond(prodigal_output, diamond_db_path, num_processors, prodigal_diamond)
=======
if not os.path.isfile(prodigal_daa):
	print "Could not find {}. Running diamond blast... ".format(prodigal_daa)
	diamond_output = run_diamond(prodigal_output, diamond_db_path, num_processors, prodigal_daa)
elif os.stat(prodigal_output + ".daa").st_size == 0:
	print "{} file is empty. Re-running diamond blast...".format(prodigal_daa)
	diamond_output = run_diamond(prodigal_output, diamond_db_path, num_processors, prodigal_daa)
elif not os.path.isfile(prodigal_output + ".tab"):
	print "{0} not found. The diamond alignment archive ({2}) may be invalid.\n\
Please remove or provide a different DAA file or manually construct {1} with\
 \ncmd:\n\tdiamond view -a {3} -f tab -o {1}\nExiting..."\
 	.format(prodigal_output + ".tab", os.path.basename(prodigal_output) + ".tab",
  		prodigal_daa, os.path.basename(prodigal_daa))
	exit(1)
>>>>>>> c7317fd1
else:
	diamond_output = prodigal_diamond

if not os.path.isfile(prodigal_output + ".lca"):
	print "Could not find {}. Running lca...".format(prodigal_output + ".lca")
	blast2lca_output = run_blast2lca(diamond_output,db_dir_path)
elif os.stat(prodigal_output + ".lca").st_size == 0:
	print "{} file is empty. Re-running lca...".format(prodigal_output + ".lca")
	blast2lca_output = run_blast2lca(diamond_output,db_dir_path)
else:
	blast2lca_output = prodigal_output + ".lca"

taxonomy_table = output_dir + '/taxonomy.tab'
if not os.path.isfile(taxonomy_table) or os.stat(taxonomy_table).st_size == 0:
	print "Running add_contig_taxonomy.py... "
	if bgcs_dir:
		taxonomy_table = run_taxonomy(pipeline_path=pipeline_path,
			assembly_path=filtered_assembly,
			tax_table_path=blast2lca_output,
			db_dir_path=db_dir_path,
			coverage_table=cov_table,
			bgcs_path=bgcs_dir,
			orfs_path=prodigal_output + '.faa')
	else:
		taxonomy_table = run_taxonomy(pipeline_path=pipeline_path,
			assembly_path=filtered_assembly,
			tax_table_path=blast2lca_output,
			db_dir_path=db_dir_path,
			coverage_table=cov_table)
else:
	print('taxonomy.tab exists... Splitting original contigs into kingdoms')

# Split the original contigs into sets for each kingdom
taxonomy_pd = pd.read_table(taxonomy_table)
categorized_seq_objects = {}
all_seq_records = {}

# Load fasta file
for seq_record in SeqIO.parse(filtered_assembly, 'fasta'):
	all_seq_records[seq_record.id] = seq_record

for i, row in taxonomy_pd.iterrows():
	kingdom = row['kingdom']
	contig = row['contig']
	if contig not in all_seq_records:
		#Using filtered assembly, taxonomy.tab contains contigs not filtered
		print('{0} below length filter, skipping.'.format(contig))
		continue
	if kingdom in categorized_seq_objects:
		categorized_seq_objects[kingdom].append(all_seq_records[contig])
	else:
		categorized_seq_objects[kingdom] = [ all_seq_records[contig] ]

# Now we write the component fasta files
if not single_genome_mode:
	for kingdom in categorized_seq_objects:
		seq_list = categorized_seq_objects[kingdom]
		output_path = output_dir + '/' + kingdom + '.fasta'
		SeqIO.write(seq_list, output_path, 'fasta')

print "Done!"<|MERGE_RESOLUTION|>--- conflicted
+++ resolved
@@ -193,24 +193,15 @@
 		run_command('prodigal -i {} -a {}/{}.orfs.faa -p meta -m -o {}/{}.txt'\
 		.format(path_to_assembly, output_dir, assembly_fname, output_dir, assembly_fname))
 
-<<<<<<< HEAD
 def run_diamond(prodigal_output, diamond_db_path, num_processors, prodigal_diamond):
 	view_output = prodigal_output + ".blastp"
-	current_dir = os.getcwd()
-	tmp_dir_path = current_dir + '/tmp'
-	if not os.path.isdir(tmp_dir_path):
-		os.makedirs(tmp_dir_path) # This will give an error if the path exists but is a file instead of a dir
-	error = run_command_return("diamond blastp --query {}.faa --db {} --evalue 1e-5 --max-target-seqs 200 -p {} --outfmt 6 --out {} -t {}".format(prodigal_output, diamond_db_path, num_processors, prodigal_diamond,tmp_dir_path))
-=======
-def run_diamond(prodigal_output, diamond_db_path, num_processors, prodigal_daa):
-	view_output = prodigal_output + ".tab"
 	tmp_dir_path = os.path.dirname(prodigal_output) + '/tmp'
 	if not os.path.isdir(tmp_dir_path):
 		os.makedirs(tmp_dir_path) # This will give an error if the path exists but is a file instead of a dir
 	error = run_command_return("diamond blastp --query {0}.faa --db {1} \
-	--evalue 1e-5 --max-target-seqs 200 -p {2} --daa {3} -t {4}"\
-	.format(prodigal_output, diamond_db_path, num_processors, prodigal_daa, tmp_dir_path))
->>>>>>> c7317fd1
+	--evalue 1e-5 --max-target-seqs 200 -p {2} --outfmt 6 --out {3} -t {4}"\
+	.format(prodigal_output, diamond_db_path, num_processors, prodigal_diamond, tmp_dir_path))
+
 	# If there is an error, attempt to rebuild NR
 	if error == 134 or error == str(134):
 		print('Fatal: Not enough disk space for diamond alignment archive!')
@@ -218,17 +209,13 @@
 	if error:
 		print('Error when performing diamond blastp:\n{}\nAttempting to correct by rebuilding nr...'.format(error))
 		update_dbs(db_dir_path, 'nr')
-<<<<<<< HEAD
-		run_command("diamond blastp --query {}.faa --db {} --evalue 1e-5 --max-target-seqs 200 -p {} --outfmt 6 --out {} -t {}".format(prodigal_output, diamond_db_path, num_processors, prodigal_diamond,tmp_dir_path))
-
-=======
+
 		run_command("diamond blastp --query {0}.faa --db {1} --evalue 1e-5 \
-		--max-target-seqs 200 -p {2} --daa {3} -t {4}"\
-		.format(prodigal_output, diamond_db_path, num_processors, prodigal_daa, tmp_dir_path))
+		--max-target-seqs 200 -p {2} --outfmt 6 --out {3} -t {4}"\
+		.format(prodigal_output, diamond_db_path, num_processors, prodigal_diamond, tmp_dir_path))
 
 	run_command("diamond view -a {} -f tab -o {}".format(prodigal_daa, view_output))
 
->>>>>>> c7317fd1
 	return view_output
 
 #blast2lca using accession numbers#
@@ -312,19 +299,11 @@
 cov_table = args['cov_table']
 output_dir = args['output_dir']
 single_genome_mode = args['single_genome']
-<<<<<<< HEAD
-
-fasta_filename = os.path.abspath(fasta_path).split('/')[-1]
-
-prodigal_output = output_dir + '/' + '.'.join(fasta_filename.split('.')[:-1]) + "_filtered.orfs"
-prodigal_diamond = prodigal_output + ".blastp"
-filtered_assembly = output_dir + '/' + '.'.join(fasta_filename.split('.')[:-1]) + "_filtered.fasta"
-=======
+
 bgcs_dir = args['bgcs_dir']
 fasta_fname, _ = os.path.splitext(os.path.basename(fasta_path))
 prodigal_output = '/'.join([output_dir, fasta_fname + ".filtered.orfs"])
-prodigal_daa = prodigal_output + ".daa"
->>>>>>> c7317fd1
+prodigal_diamond = prodigal_output + ".blastp"
 
 # If cov_table defined, we need to check the file exists
 if cov_table:
@@ -386,28 +365,16 @@
 	#Check for file and if it doesn't exist run make_marker_table
 	run_prodigal(filtered_assembly)
 
-<<<<<<< HEAD
 if not os.path.isfile(prodigal_diamond):
 	print "Could not find {}. Running diamond blast... ".format(prodigal_diamond)
 	diamond_output = run_diamond(prodigal_output, diamond_db_path, num_processors, prodigal_diamond)
 elif os.stat(prodigal_diamond).st_size == 0:
 	print "{} file is empty. Re-running diamond blast...".format(prodigal_diamond)
 	diamond_output = run_diamond(prodigal_output, diamond_db_path, num_processors, prodigal_diamond)
-=======
-if not os.path.isfile(prodigal_daa):
-	print "Could not find {}. Running diamond blast... ".format(prodigal_daa)
-	diamond_output = run_diamond(prodigal_output, diamond_db_path, num_processors, prodigal_daa)
-elif os.stat(prodigal_output + ".daa").st_size == 0:
-	print "{} file is empty. Re-running diamond blast...".format(prodigal_daa)
-	diamond_output = run_diamond(prodigal_output, diamond_db_path, num_processors, prodigal_daa)
-elif not os.path.isfile(prodigal_output + ".tab"):
-	print "{0} not found. The diamond alignment archive ({2}) may be invalid.\n\
-Please remove or provide a different DAA file or manually construct {1} with\
- \ncmd:\n\tdiamond view -a {3} -f tab -o {1}\nExiting..."\
- 	.format(prodigal_output + ".tab", os.path.basename(prodigal_output) + ".tab",
-  		prodigal_daa, os.path.basename(prodigal_daa))
+elif not os.path.isfile(prodigal_diamond):
+	print "{0} not found. \nExiting..."\
+ 	.format(prodigal_diamond)
 	exit(1)
->>>>>>> c7317fd1
 else:
 	diamond_output = prodigal_diamond
 
