--- conflicted
+++ resolved
@@ -6,12 +6,7 @@
 
 
 #argument parser
-<<<<<<< HEAD
-parser = argparse.ArgumentParser(description='Script to tabulate single copy markers \
-=======
-# Note: you need to check out the 'GoogleImport' branch of prodigal for this program to work
 parser = argparse.ArgumentParser(description='Script tabulate single copy markers \
->>>>>>> 8ef0078b
 	from a metagenome assembly. Dependencies: prodigal v2.6.2, hhmscan (hmmer 3.1b2)')
 parser.add_argument('-a','--assembly', help='Input assembly file', required=True)
 parser.add_argument('-c','--cutoffs', help='Bacterial single copy hmm cutoffs as defined by Rinke et al. Default path is home directory.', default="~/Bacteria_single_copy_cutoffs.txt")
