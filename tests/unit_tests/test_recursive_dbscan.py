--- conflicted
+++ resolved
@@ -118,11 +118,7 @@
 @pytest.mark.parametrize("usetaxonomy", [True, False])
 @pytest.mark.parametrize("method", ["dbscan", "hdbscan"])
 def test_binning(main_df, markers, usetaxonomy, method):
-<<<<<<< HEAD
-    num_contigs = main.shape[0]
-=======
     num_contigs = main_df.shape[0]
->>>>>>> 50f7a60c
     df = recursive_dbscan.binning(
         main=main_df,
         markers=markers,
@@ -203,18 +199,13 @@
 
 @pytest.mark.entrypoint
 def test_recursive_dbscan_main(
-<<<<<<< HEAD
     monkeypatch,
     kmers,
     coverage,
     gc_content,
     markers_fpath,
-    kmers,
     taxonomy,
     tmp_path,
-=======
-    monkeypatch, kmers, coverage, gc_content, markers_fpath, taxonomy, tmp_path,
->>>>>>> 50f7a60c
 ):
     output_binning = tmp_path / "binning.tsv"
     output_main = tmp_path / "binning_main.tsv"
