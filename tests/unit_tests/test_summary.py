--- conflicted
+++ resolved
@@ -29,11 +29,6 @@
 from autometa.binning import summary
 from autometa.taxonomy import majority_vote
 import argparse
-<<<<<<< HEAD
-from autometa.config import utilities as configutils
-import glob
-=======
->>>>>>> 50f7a60c
 
 
 @pytest.fixture(name="bin_df", scope="module")
@@ -224,38 +219,4 @@
             return MockArgs()
 
     # Defining the MockParser class to represent parser
-<<<<<<< HEAD
-    monkeypatch.setattr(argparse, "ArgumentParser", return_mock_parser, raising=True)
-
-
-@pytest.mark.entrypoint
-def test_main_config_not_found(
-    monkeypatch, mock_parser, mgargs, lengths_fpath, mock_rank_taxids
-):
-    mgargs.files.lengths = lengths_fpath
-    with monkeypatch.context() as m:
-
-        def return_config_fpaths(*args, **kwargs):
-            return ["example/config/file/path"]
-
-        m.setattr(glob, "glob", return_config_fpaths, raising=True)
-        with pytest.raises(FileNotFoundError):
-            summary.main()
-
-
-@pytest.mark.entrypoint
-def test_main(monkeypatch, mock_parser, mgargs, lengths_fpath, mock_rank_taxids):
-    mgargs.files.lengths = lengths_fpath
-    with monkeypatch.context() as m:
-
-        def return_mgargs(*args, **kwargs):
-            return mgargs
-
-        def return_config_fpaths(*args, **kwargs):
-            return ["example/config/file/path"]
-
-        m.setattr(glob, "glob", return_config_fpaths, raising=True)
-        m.setattr(configutils, "parse_args", return_mgargs, raising=True)
-=======
-    monkeypatch.setattr(argparse, "ArgumentParser", return_mock_parser, raising=True)
->>>>>>> 50f7a60c
+    monkeypatch.setattr(argparse, "ArgumentParser", return_mock_parser, raising=True)