FROM continuumio/miniconda3
LABEL maintainer="jason.kwan@wisc.edu"

# Copyright 2021 Ian J. Miller, Evan R. Rees, Kyle Wolf, Siddharth Uppal,
# Shaurya Chanana, Izaak Miller, Jason C. Kwan
#
# This file is part of Autometa.
#
# Autometa is free software: you can redistribute it and/or modify
# it under the terms of the GNU Affero General Public License as published by
# the Free Software Foundation, either version 3 of the License, or
# (at your option) any later version.
#
# Autometa is distributed in the hope that it will be useful,
# but WITHOUT ANY WARRANTY; without even the implied warranty of
# MERCHANTABILITY or FITNESS FOR A PARTICULAR PURPOSE. See the
# GNU Affero General Public License for more details.
#
# You should have received a copy of the GNU Affero General Public License
# along with Autometa. If not, see <http://www.gnu.org/licenses/>.

RUN apt-get update \
    && apt-get install -y procps \
    && apt-get clean \
    && rm -rf /var/lib/apt/lists/* /tmp/* /var/tmp/*

COPY requirements.txt ./
RUN conda install -c bioconda -c conda-forge --file=requirements.txt \
    && conda clean --all -y

COPY . .
RUN make install && make clean

# NOTE: DB_DIR must be an absolute path (not a relative path)
ENV DB_DIR="/scratch/dbs"
RUN hmmpress -f autometa/databases/markers/bacteria.single_copy.hmm \
    && hmmpress -f autometa/databases/markers/archaea.single_copy.hmm \
    && mkdir -p $DB_DIR \
    && mv autometa/databases/* ${DB_DIR}/. \
    && autometa-config --section databases --option base --value ${DB_DIR} \
    && echo "databases base directory set in ${DB_DIR}/"

RUN echo "Testing autometa import" \
    && python -c "import autometa"

# Check entrypoints are available
RUN echo "Checking autometa entrypoints" \
    && autometa-config -h > /dev/null \
    && autometa-update-databases -h > /dev/null \
    && autometa-length-filter -h > /dev/null \
    && autometa-orfs -h > /dev/null  \
    && autometa-coverage -h > /dev/null  \
    && autometa-kmers -h > /dev/null \
    && autometa-markers -h > /dev/null \
    && autometa-taxonomy -h > /dev/null \
    && autometa-taxonomy-lca -h > /dev/null \
    && autometa-taxonomy-majority-vote -h > /dev/null \
    && autometa-binning -h > /dev/null \
<<<<<<< HEAD
    && autometa-unclustered-recruitment -h > /dev/null
=======
    && autometa-unclustered-recruitment -h > /dev/null \
    && autometa-binning-summary -h > /dev/null
>>>>>>> 50f7a60c
<|MERGE_RESOLUTION|>--- conflicted
+++ resolved
@@ -56,9 +56,5 @@
     && autometa-taxonomy-lca -h > /dev/null \
     && autometa-taxonomy-majority-vote -h > /dev/null \
     && autometa-binning -h > /dev/null \
-<<<<<<< HEAD
-    && autometa-unclustered-recruitment -h > /dev/null
-=======
     && autometa-unclustered-recruitment -h > /dev/null \
-    && autometa-binning-summary -h > /dev/null
->>>>>>> 50f7a60c
+    && autometa-binning-summary -h > /dev/null