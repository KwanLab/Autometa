FROM continuumio/miniconda3
LABEL maintainer="jason.kwan@wisc.edu"

# Copyright 2021 Ian J. Miller, Evan R. Rees, Kyle Wolf, Siddharth Uppal,
# Shaurya Chanana, Izaak Miller, Jason C. Kwan
#
# This file is part of Autometa.
#
# Autometa is free software: you can redistribute it and/or modify
# it under the terms of the GNU Affero General Public License as published by
# the Free Software Foundation, either version 3 of the License, or
# (at your option) any later version.
#
# Autometa is distributed in the hope that it will be useful,
# but WITHOUT ANY WARRANTY; without even the implied warranty of
# MERCHANTABILITY or FITNESS FOR A PARTICULAR PURPOSE. See the
# GNU Affero General Public License for more details.
#
# You should have received a copy of the GNU Affero General Public License
# along with Autometa. If not, see <http://www.gnu.org/licenses/>.

RUN apt-get update \
    && apt install -y procps g++ \
    && apt-get clean \
    && rm -rf /var/lib/apt/lists/* /tmp/* /var/tmp/*

COPY requirements.txt ./
RUN conda install -c bioconda -c conda-forge --file=requirements.txt \
    && conda clean --all -y

COPY . .
RUN python setup.py install \
    && rm -rf Autometa.egg-info/ build dist

RUN hmmpress -f autometa/databases/markers/bacteria.single_copy.hmm \
<<<<<<< HEAD
    && hmmpress -f autometa/databases/markers/archaea.single_copy.hmm
=======
    && hmmpress -f autometa/databases/markers/archaea.single_copy.hmm \
    && autometa-config --section databases --option base --value autometa/databases
>>>>>>> 4751e435

RUN echo "Testing autometa import" \
    && python -c "import autometa"

# Check entrypoints are available
RUN echo "Checking autometa entrypoints" \
    && autometa-config -h > /dev/null \
    && autometa-update-databases -h > /dev/null \
    && autometa-length-filter -h > /dev/null \
    && autometa-orfs -h > /dev/null  \
    && autometa-coverage -h > /dev/null  \
    && autometa-kmers -h > /dev/null \
    && autometa-markers -h > /dev/null \
    && autometa-taxonomy -h > /dev/null \
    && autometa-taxonomy-lca -h > /dev/null \
    && autometa-taxonomy-majority-vote -h > /dev/null \
    && autometa-binning -h > /dev/null \
    && autometa-unclustered-recruitment -h > /dev/null<|MERGE_RESOLUTION|>--- conflicted
+++ resolved
@@ -33,12 +33,8 @@
     && rm -rf Autometa.egg-info/ build dist
 
 RUN hmmpress -f autometa/databases/markers/bacteria.single_copy.hmm \
-<<<<<<< HEAD
-    && hmmpress -f autometa/databases/markers/archaea.single_copy.hmm
-=======
     && hmmpress -f autometa/databases/markers/archaea.single_copy.hmm \
     && autometa-config --section databases --option base --value autometa/databases
->>>>>>> 4751e435
 
 RUN echo "Testing autometa import" \
     && python -c "import autometa"
