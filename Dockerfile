FROM continuumio/miniconda3
LABEL maintainer="jason.kwan@wisc.edu"

# Copyright 2021 Ian J. Miller, Evan R. Rees, Kyle Wolf, Siddharth Uppal,
# Shaurya Chanana, Izaak Miller, Jason C. Kwan
#
# This file is part of Autometa.
#
# Autometa is free software: you can redistribute it and/or modify
# it under the terms of the GNU Affero General Public License as published by
# the Free Software Foundation, either version 3 of the License, or
# (at your option) any later version.
#
# Autometa is distributed in the hope that it will be useful,
# but WITHOUT ANY WARRANTY; without even the implied warranty of
# MERCHANTABILITY or FITNESS FOR A PARTICULAR PURPOSE. See the
# GNU Affero General Public License for more details.
#
# You should have received a copy of the GNU Affero General Public License
# along with Autometa. If not, see <http://www.gnu.org/licenses/>.

RUN apt-get update \
    && apt-get install -y procps \
    && apt-get clean \
    && rm -rf /var/lib/apt/lists/* /tmp/* /var/tmp/*

COPY requirements.txt ./
RUN conda install -c bioconda -c conda-forge --file=requirements.txt \
    && conda clean --all -y


COPY . .
RUN make install && make clean

# NOTE: DB_DIR must be an absolute path (not a relative path)
ENV DB_DIR="/scratch/dbs"
RUN hmmpress -f autometa/databases/markers/bacteria.single_copy.hmm \
    && hmmpress -f autometa/databases/markers/archaea.single_copy.hmm \
    && mkdir -p $DB_DIR \
    && mv autometa/databases/* ${DB_DIR}/. \
    && autometa-config --section databases --option base --value ${DB_DIR} \
    && echo "databases base directory set in ${DB_DIR}/"

RUN echo "Testing autometa import" \
    && python -c "import autometa"

# Check entrypoints are available
RUN echo "Checking autometa entrypoints" \
    && autometa-config -h > /dev/null \
    && autometa-update-databases -h > /dev/null \
    && autometa-length-filter -h > /dev/null \
    && autometa-orfs -h > /dev/null  \
    && autometa-coverage -h > /dev/null  \
    && autometa-kmers -h > /dev/null \
    && autometa-markers -h > /dev/null \
    && autometa-taxonomy -h > /dev/null \
    && autometa-taxonomy-lca -h > /dev/null \
    && autometa-taxonomy-majority-vote -h > /dev/null \
    && autometa-binning -h > /dev/null \
    && autometa-unclustered-recruitment -h > /dev/null \
<<<<<<< HEAD
    && autometa-benchmark -h > /dev/null \
    && autometa-binning-summary -h > /dev/null
=======
    && autometa-binning-summary -h > /dev/null \
    && autometa-download-dataset -h > /dev/null
>>>>>>> 8a64e7a6
<|MERGE_RESOLUTION|>--- conflicted
+++ resolved
@@ -58,10 +58,6 @@
     && autometa-taxonomy-majority-vote -h > /dev/null \
     && autometa-binning -h > /dev/null \
     && autometa-unclustered-recruitment -h > /dev/null \
-<<<<<<< HEAD
     && autometa-benchmark -h > /dev/null \
-    && autometa-binning-summary -h > /dev/null
-=======
     && autometa-binning-summary -h > /dev/null \
-    && autometa-download-dataset -h > /dev/null
->>>>>>> 8a64e7a6
+    && autometa-download-dataset -h > /dev/null