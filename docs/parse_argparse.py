--- conflicted
+++ resolved
@@ -120,13 +120,7 @@
     try:
         proc.check_returncode()
     except subprocess.CalledProcessError as err:
-<<<<<<< HEAD
-        print(
-            f"Error while running --help on these argparse lines: \n {argparse_lines}"
-        )
-=======
         print(f"Error while running --help on these argparse lines \n {argparse_lines}")
->>>>>>> 16bfca40
         raise err
     wrapper = textwrap.TextWrapper(
         initial_indent="\t", subsequent_indent="\t", width=80
