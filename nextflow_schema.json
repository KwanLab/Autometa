{
    "$schema": "http://json-schema.org/draft-07/schema",
    "$id": "https://raw.githubusercontent.com/autometa/main/nextflow_schema.json",
    "title": "autometa pipeline parameters",
    "description": "Autometa: Automated Extraction of Microbial Genomes from Shotgun Metagenomes",
    "type": "object",
    "definitions": {
        "input_output_options": {
            "title": "Input/output options",
            "type": "object",
            "fa_icon": "fas fa-terminal",
            "description": "Define where the pipeline should find input data and save output data.",
            "required": [
                "input"
            ],
            "properties": {
                "input": {
                    "type": "string",
<<<<<<< HEAD
                    "fa_icon": "fas fa-dna",
                    "description": "Absolute (full) path of the metageome assembly FASTA (.fna) file(s)",
                    "help_text": "Use this to specify the location of your input FASTA files. For example:\n\nA single FASTA file: \n```bash\n--input path/to/data/sample.fna\n```\n\nMultiple FASTA files: \n\n```bash\n--input path/to/data/sample_*.fna\n```\n\nNote:\nDo not surround with quotes",
                    "default": "null"
                },
                "interim_dir": {
                    "type": "string",
                    "description": "Absolute (full) path of directory for intermediate files",
                    "default": "~/where/pipeline/is/launched/autometa_interim_dir",
                    "fa_icon": "fas fa-folder-open",
                    "help_text": "Directory for storing files created during intermediate steps but which are interesting enough to keep for debugging or analyzing with other tools"
                },
                "outdir": {
                    "type": "string",
                    "description": "Absolute (full) path of directory where the results will be saved.",
                    "default": "~/where/pipeline/is/launched/autometa_outdir",
=======
                    "format": "file-path",
                    "mimetype": "text/csv",
                    "pattern": "\\.csv$",
                    "schema": "assets/schema_input.json",
                    "description": "Path to comma-separated file containing information about the samples in the experiment.",
                    "help_text": "You will need to create a design file with information about the samples in your experiment before running the pipeline. Use this parameter to specify its location. It has to be a comma-separated file with 3 columns, and a header row. See [usage docs](https://nf-co.re/autometa/usage#samplesheet-input).",
                    "fa_icon": "fas fa-file-csv"
                },
                "outdir": {
                    "type": "string",
                    "description": "Path to the output directory where the results will be saved.",
                    "default": "./results",
>>>>>>> dce93d55
                    "fa_icon": "fas fa-folder-open"
                },
                "tracedir": {
                    "type": "string",
<<<<<<< HEAD
                    "description": "Absolute (full) path of directory to keep pipeline Nextflow logs and reports.",
                    "default": "~/where/pipeline/is/launched/autometa_tracedir",
                    "fa_icon": "fas fa-cogs"
=======
                    "description": "Email address for completion summary.",
                    "fa_icon": "fas fa-envelope",
                    "help_text": "Set this parameter to your e-mail address to get a summary e-mail with details of the run sent to you when the workflow exits. If set in your user config file (`~/.nextflow/config`) then you don't need to specify this on the command line for every run.",
                    "pattern": "^([a-zA-Z0-9_\\-\\.]+)@([a-zA-Z0-9_\\-\\.]+)\\.([a-zA-Z]{2,5})$"
                },
                "multiqc_title": {
                    "type": "string",
                    "description": "MultiQC report title. Printed as page header, used for filename if not otherwise specified.",
                    "fa_icon": "fas fa-file-signature"
>>>>>>> dce93d55
                }
            }
        },
        "autometa_binning_parameters": {
            "title": "Autometa Binning Parameters",
            "type": "object",
<<<<<<< HEAD
            "default": "",
=======
            "fa_icon": "fas fa-dna",
            "description": "Reference genome related files and options required for the workflow.",
>>>>>>> dce93d55
            "properties": {
                "length_cutoff": {
                    "type": "integer",
                    "default": 3000,
                    "description": "Minimum contig length to use as input to Autometa"
                },
                "norm_method": {
                    "type": "string",
<<<<<<< HEAD
                    "default": "am_clr",
                    "description": "Kmer count normalization transformation method to use. Choices are \"am_clr\", \"clr\", and \"ilr\""
                },
                "pca_dimensions": {
                    "type": "integer",
                    "default": 50,
                    "description": "Number of dimensions of which to reduce the initial k-mer frequencies matrix"
=======
                    "description": "Name of iGenomes reference.",
                    "fa_icon": "fas fa-book",
                    "help_text": "If using a reference genome configured in the pipeline using iGenomes, use this parameter to give the ID for the reference. This is then used to build the full paths for all required reference genome files e.g. `--genome GRCh38`. \n\nSee the [nf-core website docs](https://nf-co.re/usage/reference_genomes) for more details."
>>>>>>> dce93d55
                },
                "embedding_method": {
                    "type": "string",
<<<<<<< HEAD
                    "default": "bhsne",
                    "description": "Embedding method to use. Choices are \"sksne\", \"bhsne\", \"umap\""
                },
                "embedding_dimensions": {
                    "type": "integer",
                    "default": 2,
                    "description": "Final dimensions of the kmer frequencies matrix"
                },
                "kmer_size": {
                    "type": "integer",
                    "default": 5,
                    "description": "kmer length to use during kmer counting"
=======
                    "format": "file-path",
                    "mimetype": "text/plain",
                    "pattern": "\\.fn?a(sta)?(\\.gz)?$",
                    "description": "Path to FASTA genome file.",
                    "help_text": "This parameter is *mandatory* if `--genome` is not specified. If you don't have a BWA index available this will be generated for you automatically. Combine with `--save_reference` to save BWA index for future runs.",
                    "fa_icon": "far fa-file-code"
>>>>>>> dce93d55
                },
                "clustering_method": {
                    "type": "string",
<<<<<<< HEAD
                    "default": "dbscan",
                    "description": "Cluster contigs using specified clustering method. Choices are \"dbscan\" and \"hdbscan\""
=======
                    "format": "directory-path",
                    "description": "Directory / URL base for iGenomes references.",
                    "default": "s3://ngi-igenomes/igenomes",
                    "fa_icon": "fas fa-cloud-download-alt",
                    "hidden": true
>>>>>>> dce93d55
                },
                "classification_method": {
                    "type": "string",
                    "default": "decision_tree",
                    "description": "Classification method to use for unclustered recruitment step. Choices are \"decision_tree\" and \"random_forest\""
                },
                "classification_kmer_pca_dimensions": {
                    "type": "integer",
                    "default": 50,
                    "description": "Number of dimensions of which to reduce the initial k-mer frequencies matrix"
                },
                "completeness": {
                    "type": "number",
                    "default": 20,
                    "description": "Minimum completeness needed to keep a cluster (default is at least 20% complete)"
                },
                "purity": {
                    "type": "number",
                    "default": 95,
                    "description": "Minimum purity needed to keep a cluster (default is at least 95% pure)"
                },
                "gc_stddev_limit": {
                    "type": "number",
                    "default": 5,
                    "description": "Maximum GC% standard deviation under which a cluster is kept (default is 5%)"
                },
                "cov_stddev_limit": {
                    "type": "number",
                    "default": 25,
                    "description": "Maximum coverage standard deviation under which a cluster is kept (default is  25%)"
                }
            },
            "required": [
                "length_cutoff",
                "norm_method",
                "pca_dimensions",
                "embedding_method",
                "embedding_dimensions",
                "kmer_size",
                "clustering_method",
                "classification_method",
                "classification_kmer_pca_dimensions",
                "completeness",
                "purity",
                "gc_stddev_limit",
                "cov_stddev_limit"
            ]
        },
        "autometa_taxonomy_aware_binning_parameters": {
            "title": "Autometa Taxonomy-Aware Binning Parameters",
            "type": "object",
            "description": "",
            "default": "",
            "properties": {
                "taxonomy_aware": {
                    "type": "boolean",
                    "default": "false",
                    "description": "Turn taxonomy-aware clustering on/off"
                },
                "single_db_dir": {
                    "type": "string",
                    "default": "null",
                    "fa_icon": "fas fa-folder-open",
                    "description": "Directory containing databases required for taxonomy assignment"
                },
                "binning_starting_rank": {
                    "type": "string",
                    "default": "superkingdom",
                    "description": "Which taxonomic rank to start the binning from. Choices are \"superkingdom\", \"phylum\", \"class\", \"order\", \"family\", \"genus\", \"species\""
                },
                "kingdom": {
                    "type": "string",
                    "default": "bacteria",
                    "description": "Bin contigs belonging to this kingdom. Choices are \"bacteria\" and \"archaea\""
                }
            }
        },
<<<<<<< HEAD
        "autometa_nextflow_parameters": {
            "title": "Autometa Nextflow Parameters",
            "type": "object",
            "description": "",
            "default": "",
            "properties": {
                "parallel_split_fasta": {
                    "type": "boolean",
                    "description": "Whether to use Nextflow parallelization",
                    "help_text": "This will (at least) double the amount of disk space that your decompressed metagenome occupies.\nUse the parameter --store_split_fasta_in_ram=true to use RAM and skip the storing intermediate split FASTA file on disk"
                },
                "store_split_fasta_in_ram": {
                    "type": "boolean",
                    "description": "Skip writing split FASTA to disk, use RAM"
                },
                "fasta_split_size": {
                    "type": "string",
                    "default": "100 GB",
                    "description": "Size of files to split FASTA input into for parallelization.",
                    "help_text": " {value} should be approximately:\n\nmetagenome_file_size / {value} = available_cpus"
                },
                "max_cpus": {
                    "type": "integer",
                    "default": 2,
                    "description": "Max cpus to use/request"
                },
                "max_memory": {
                    "type": "string",
                    "default": "6 GB",
                    "description": "Max RAM to use/request"
                },
                "max_time": {
                    "type": "string",
                    "default": "2d",
                    "description": "Max time a *single* process is allowed to run"
                }
            },
            "required": [
                "max_cpus",
                "max_memory",
                "max_time"
            ]
        },
        "generic_options": {
            "title": "Generic options",
=======
        "institutional_config_options": {
            "title": "Institutional config options",
>>>>>>> dce93d55
            "type": "object",
            "fa_icon": "fas fa-university",
            "description": "Parameters used to describe centralised config profiles. These should not be edited.",
            "help_text": "The centralised nf-core configuration profiles use a handful of pipeline parameters to describe themselves. This information is then printed to the Nextflow log when you run a pipeline. You should not need to change these values when you run a pipeline.",
            "properties": {
<<<<<<< HEAD
                "validate_params": {
                    "type": "boolean",
                    "default": true,
                    "description": "Whether to validate parameters on initiation"
                },
                "email": {
                    "type": "string",
                    "description": "Email address for completion summary.",
                    "fa_icon": "fas fa-envelope",
                    "help_text": "Set this parameter to your e-mail address to get a summary e-mail with details of the run sent to you when the workflow exits. If set in your user config file (`~/.nextflow/config`) then you don't need to specify this on the command line for every run.",
                    "pattern": "^([a-zA-Z0-9_\\-\\.]+)@([a-zA-Z0-9_\\-\\.]+)\\.([a-zA-Z]{2,5})$",
                    "hidden": true
                },
                "help": {
                    "type": "boolean",
                    "description": "Display help text.",
                    "hidden": true,
                    "fa_icon": "fas fa-question-circle"
=======
                "custom_config_version": {
                    "type": "string",
                    "description": "Git commit id for Institutional configs.",
                    "default": "master",
                    "hidden": true,
                    "fa_icon": "fas fa-users-cog"
>>>>>>> dce93d55
                },
                "custom_config_base": {
                    "type": "string",
                    "description": "Base directory for Institutional configs.",
                    "default": "https://raw.githubusercontent.com/nf-core/configs/master",
                    "hidden": true,
                    "help_text": "If you're running offline, Nextflow will not be able to fetch the institutional config files from the internet. If you don't need them, then this is not a problem. If you do need them, you should download the files from the repo and tell Nextflow where to find them with this parameter.",
                    "fa_icon": "fas fa-users-cog"
                },
                "hostnames": {
                    "type": "string",
                    "description": "Institutional configs hostname.",
                    "hidden": true,
                    "fa_icon": "fas fa-users-cog"
                },
<<<<<<< HEAD
                "monochrome_logs": {
                    "type": "boolean",
                    "description": "Do not use coloured log outputs.",
                    "fa_icon": "fas fa-palette",
=======
                "config_profile_name": {
                    "type": "string",
                    "description": "Institutional config name.",
                    "hidden": true,
                    "fa_icon": "fas fa-users-cog"
                },
                "config_profile_description": {
                    "type": "string",
                    "description": "Institutional config description.",
>>>>>>> dce93d55
                    "hidden": true,
                    "fa_icon": "fas fa-users-cog"
                },
<<<<<<< HEAD
                "config_profile_url": {
                    "type": "string",
                    "description": "Only used for institutional-based profiles. See https://nf-co.re/usage/tutorials/step_by_step_institutional_profile#params-scope for more information",
                    "default": "false",
                    "hidden": true
                },
                "config_profile_description": {
                    "type": "string",
                    "hidden": true,
                    "description": "Only used for institutional-based profiles. See https://nf-co.re/usage/tutorials/step_by_step_institutional_profile#params-scope for more information"
                },
                "config_profile_contact": {
                    "type": "string",
                    "hidden": true,
                    "description": "Only used for institutional-based profiles. See https://nf-co.re/usage/tutorials/step_by_step_institutional_profile#params-scope for more information"
=======
                "config_profile_contact": {
                    "type": "string",
                    "description": "Institutional config contact information.",
                    "hidden": true,
                    "fa_icon": "fas fa-users-cog"
                },
                "config_profile_url": {
                    "type": "string",
                    "description": "Institutional config URL link.",
                    "hidden": true,
                    "fa_icon": "fas fa-users-cog"
                }
            }
        },
        "max_job_request_options": {
            "title": "Max job request options",
            "type": "object",
            "fa_icon": "fab fa-acquisitions-incorporated",
            "description": "Set the top limit for requested resources for any single job.",
            "help_text": "If you are running on a smaller system, a pipeline step requesting more resources than are available may cause the Nextflow to stop the run with an error. These options allow you to cap the maximum resources requested by any single job so that the pipeline will run on your system.\n\nNote that you can not _increase_ the resources requested by any job using these options. For that you will need your own configuration file. See [the nf-core website](https://nf-co.re/usage/configuration) for details.",
            "properties": {
                "max_cpus": {
                    "type": "integer",
                    "description": "Maximum number of CPUs that can be requested for any single job.",
                    "default": 16,
                    "fa_icon": "fas fa-microchip",
                    "hidden": true,
                    "help_text": "Use to set an upper-limit for the CPU requirement for each process. Should be an integer e.g. `--max_cpus 1`"
                },
                "max_memory": {
                    "type": "string",
                    "description": "Maximum amount of memory that can be requested for any single job.",
                    "default": "128.GB",
                    "fa_icon": "fas fa-memory",
                    "pattern": "^\\d+(\\.\\d+)?\\.?\\s*(K|M|G|T)?B$",
                    "hidden": true,
                    "help_text": "Use to set an upper-limit for the memory requirement for each process. Should be a string in the format integer-unit e.g. `--max_memory '8.GB'`"
                },
                "max_time": {
                    "type": "string",
                    "description": "Maximum amount of time that can be requested for any single job.",
                    "default": "240.h",
                    "fa_icon": "far fa-clock",
                    "pattern": "^(\\d+\\.?\\s*(s|m|h|day)\\s*)+$",
                    "hidden": true,
                    "help_text": "Use to set an upper-limit for the time requirement for each process. Should be a string in the format integer-unit e.g. `--max_time '2.h'`"
                }
            }
        },
        "generic_options": {
            "title": "Generic options",
            "type": "object",
            "fa_icon": "fas fa-file-import",
            "description": "Less common options for the pipeline, typically set in a config file.",
            "help_text": "These options are common to all nf-core pipelines and allow you to customise some of the core preferences for how the pipeline runs.\n\nTypically these options would be set in a Nextflow config file loaded for all pipeline runs, such as `~/.nextflow/config`.",
            "properties": {
                "help": {
                    "type": "boolean",
                    "description": "Display help text.",
                    "fa_icon": "fas fa-question-circle",
                    "hidden": true
                },
                "publish_dir_mode": {
                    "type": "string",
                    "default": "copy",
                    "description": "Method used to save pipeline results to output directory.",
                    "help_text": "The Nextflow `publishDir` option specifies which intermediate files should be saved to the output directory. This option tells the pipeline what method should be used to move these files. See [Nextflow docs](https://www.nextflow.io/docs/latest/process.html#publishdir) for details.",
                    "fa_icon": "fas fa-copy",
                    "enum": [
                        "symlink",
                        "rellink",
                        "link",
                        "copy",
                        "copyNoFollow",
                        "move"
                    ],
                    "hidden": true
                },
                "email_on_fail": {
                    "type": "string",
                    "description": "Email address for completion summary, only when pipeline fails.",
                    "fa_icon": "fas fa-exclamation-triangle",
                    "pattern": "^([a-zA-Z0-9_\\-\\.]+)@([a-zA-Z0-9_\\-\\.]+)\\.([a-zA-Z]{2,5})$",
                    "help_text": "An email address to send a summary email to when the pipeline is completed - ONLY sent if the pipeline does not exit successfully.",
                    "hidden": true
                },
                "plaintext_email": {
                    "type": "boolean",
                    "description": "Send plain-text email instead of HTML.",
                    "fa_icon": "fas fa-remove-format",
                    "hidden": true
                },
                "max_multiqc_email_size": {
                    "type": "string",
                    "description": "File size limit when attaching MultiQC reports to summary emails.",
                    "pattern": "^\\d+(\\.\\d+)?\\.?\\s*(K|M|G|T)?B$",
                    "default": "25.MB",
                    "fa_icon": "fas fa-file-upload",
                    "hidden": true
                },
                "monochrome_logs": {
                    "type": "boolean",
                    "description": "Do not use coloured log outputs.",
                    "fa_icon": "fas fa-palette",
                    "hidden": true
                },
                "multiqc_config": {
                    "type": "string",
                    "description": "Custom config file to supply to MultiQC.",
                    "fa_icon": "fas fa-cog",
                    "hidden": true
                },
                "tracedir": {
                    "type": "string",
                    "description": "Directory to keep pipeline Nextflow logs and reports.",
                    "default": "${params.outdir}/pipeline_info",
                    "fa_icon": "fas fa-cogs",
                    "hidden": true
                },
                "validate_params": {
                    "type": "boolean",
                    "description": "Boolean whether to validate parameters against the schema at runtime",
                    "default": true,
                    "fa_icon": "fas fa-check-square",
                    "hidden": true
                },
                "show_hidden_params": {
                    "type": "boolean",
                    "fa_icon": "far fa-eye-slash",
                    "description": "Show all params when using `--help`",
                    "hidden": true,
                    "help_text": "By default, parameters set as _hidden_ in the schema are not shown on the command line when a user runs with `--help`. Specifying this option will tell the pipeline to show all parameters."
                },
                "enable_conda": {
                    "type": "boolean",
                    "description": "Run this workflow with Conda. You can also use '-profile conda' instead of providing this parameter.",
                    "hidden": true,
                    "fa_icon": "fas fa-bacon"
                },
                "singularity_pull_docker_container": {
                    "type": "boolean",
                    "description": "Instead of directly downloading Singularity images for use with Singularity, force the workflow to pull and convert Docker containers instead.",
                    "hidden": true,
                    "fa_icon": "fas fa-toolbox",
                    "help_text": "This may be useful for example if you are unable to directly pull Singularity containers to run the pipeline due to http/https proxy issues."
>>>>>>> dce93d55
                }
            },
            "required": [
                "validate_params"
            ]
        }
    },
    "allOf": [
        {
            "$ref": "#/definitions/input_output_options"
        },
        {
            "$ref": "#/definitions/autometa_binning_parameters"
        },
        {
<<<<<<< HEAD
            "$ref": "#/definitions/autometa_taxonomy_aware_binning_parameters"
=======
            "$ref": "#/definitions/institutional_config_options"
>>>>>>> dce93d55
        },
        {
            "$ref": "#/definitions/autometa_nextflow_parameters"
        },
        {
            "$ref": "#/definitions/generic_options"
        }
    ]
}<|MERGE_RESOLUTION|>--- conflicted
+++ resolved
@@ -16,7 +16,6 @@
             "properties": {
                 "input": {
                     "type": "string",
-<<<<<<< HEAD
                     "fa_icon": "fas fa-dna",
                     "description": "Absolute (full) path of the metageome assembly FASTA (.fna) file(s)",
                     "help_text": "Use this to specify the location of your input FASTA files. For example:\n\nA single FASTA file: \n```bash\n--input path/to/data/sample.fna\n```\n\nMultiple FASTA files: \n\n```bash\n--input path/to/data/sample_*.fna\n```\n\nNote:\nDo not surround with quotes",
@@ -33,51 +32,20 @@
                     "type": "string",
                     "description": "Absolute (full) path of directory where the results will be saved.",
                     "default": "~/where/pipeline/is/launched/autometa_outdir",
-=======
-                    "format": "file-path",
-                    "mimetype": "text/csv",
-                    "pattern": "\\.csv$",
-                    "schema": "assets/schema_input.json",
-                    "description": "Path to comma-separated file containing information about the samples in the experiment.",
-                    "help_text": "You will need to create a design file with information about the samples in your experiment before running the pipeline. Use this parameter to specify its location. It has to be a comma-separated file with 3 columns, and a header row. See [usage docs](https://nf-co.re/autometa/usage#samplesheet-input).",
-                    "fa_icon": "fas fa-file-csv"
-                },
-                "outdir": {
-                    "type": "string",
-                    "description": "Path to the output directory where the results will be saved.",
-                    "default": "./results",
->>>>>>> dce93d55
                     "fa_icon": "fas fa-folder-open"
                 },
                 "tracedir": {
                     "type": "string",
-<<<<<<< HEAD
                     "description": "Absolute (full) path of directory to keep pipeline Nextflow logs and reports.",
                     "default": "~/where/pipeline/is/launched/autometa_tracedir",
                     "fa_icon": "fas fa-cogs"
-=======
-                    "description": "Email address for completion summary.",
-                    "fa_icon": "fas fa-envelope",
-                    "help_text": "Set this parameter to your e-mail address to get a summary e-mail with details of the run sent to you when the workflow exits. If set in your user config file (`~/.nextflow/config`) then you don't need to specify this on the command line for every run.",
-                    "pattern": "^([a-zA-Z0-9_\\-\\.]+)@([a-zA-Z0-9_\\-\\.]+)\\.([a-zA-Z]{2,5})$"
-                },
-                "multiqc_title": {
-                    "type": "string",
-                    "description": "MultiQC report title. Printed as page header, used for filename if not otherwise specified.",
-                    "fa_icon": "fas fa-file-signature"
->>>>>>> dce93d55
                 }
             }
         },
         "autometa_binning_parameters": {
             "title": "Autometa Binning Parameters",
             "type": "object",
-<<<<<<< HEAD
             "default": "",
-=======
-            "fa_icon": "fas fa-dna",
-            "description": "Reference genome related files and options required for the workflow.",
->>>>>>> dce93d55
             "properties": {
                 "length_cutoff": {
                     "type": "integer",
@@ -86,7 +54,6 @@
                 },
                 "norm_method": {
                     "type": "string",
-<<<<<<< HEAD
                     "default": "am_clr",
                     "description": "Kmer count normalization transformation method to use. Choices are \"am_clr\", \"clr\", and \"ilr\""
                 },
@@ -94,15 +61,9 @@
                     "type": "integer",
                     "default": 50,
                     "description": "Number of dimensions of which to reduce the initial k-mer frequencies matrix"
-=======
-                    "description": "Name of iGenomes reference.",
-                    "fa_icon": "fas fa-book",
-                    "help_text": "If using a reference genome configured in the pipeline using iGenomes, use this parameter to give the ID for the reference. This is then used to build the full paths for all required reference genome files e.g. `--genome GRCh38`. \n\nSee the [nf-core website docs](https://nf-co.re/usage/reference_genomes) for more details."
->>>>>>> dce93d55
                 },
                 "embedding_method": {
                     "type": "string",
-<<<<<<< HEAD
                     "default": "bhsne",
                     "description": "Embedding method to use. Choices are \"sksne\", \"bhsne\", \"umap\""
                 },
@@ -115,27 +76,11 @@
                     "type": "integer",
                     "default": 5,
                     "description": "kmer length to use during kmer counting"
-=======
-                    "format": "file-path",
-                    "mimetype": "text/plain",
-                    "pattern": "\\.fn?a(sta)?(\\.gz)?$",
-                    "description": "Path to FASTA genome file.",
-                    "help_text": "This parameter is *mandatory* if `--genome` is not specified. If you don't have a BWA index available this will be generated for you automatically. Combine with `--save_reference` to save BWA index for future runs.",
-                    "fa_icon": "far fa-file-code"
->>>>>>> dce93d55
                 },
                 "clustering_method": {
                     "type": "string",
-<<<<<<< HEAD
                     "default": "dbscan",
                     "description": "Cluster contigs using specified clustering method. Choices are \"dbscan\" and \"hdbscan\""
-=======
-                    "format": "directory-path",
-                    "description": "Directory / URL base for iGenomes references.",
-                    "default": "s3://ngi-igenomes/igenomes",
-                    "fa_icon": "fas fa-cloud-download-alt",
-                    "hidden": true
->>>>>>> dce93d55
                 },
                 "classification_method": {
                     "type": "string",
@@ -213,7 +158,6 @@
                 }
             }
         },
-<<<<<<< HEAD
         "autometa_nextflow_parameters": {
             "title": "Autometa Nextflow Parameters",
             "type": "object",
@@ -259,16 +203,11 @@
         },
         "generic_options": {
             "title": "Generic options",
-=======
-        "institutional_config_options": {
-            "title": "Institutional config options",
->>>>>>> dce93d55
             "type": "object",
             "fa_icon": "fas fa-university",
             "description": "Parameters used to describe centralised config profiles. These should not be edited.",
             "help_text": "The centralised nf-core configuration profiles use a handful of pipeline parameters to describe themselves. This information is then printed to the Nextflow log when you run a pipeline. You should not need to change these values when you run a pipeline.",
             "properties": {
-<<<<<<< HEAD
                 "validate_params": {
                     "type": "boolean",
                     "default": true,
@@ -286,50 +225,27 @@
                     "type": "boolean",
                     "description": "Display help text.",
                     "hidden": true,
-                    "fa_icon": "fas fa-question-circle"
-=======
-                "custom_config_version": {
-                    "type": "string",
-                    "description": "Git commit id for Institutional configs.",
-                    "default": "master",
-                    "hidden": true,
-                    "fa_icon": "fas fa-users-cog"
->>>>>>> dce93d55
-                },
-                "custom_config_base": {
-                    "type": "string",
-                    "description": "Base directory for Institutional configs.",
-                    "default": "https://raw.githubusercontent.com/nf-core/configs/master",
-                    "hidden": true,
-                    "help_text": "If you're running offline, Nextflow will not be able to fetch the institutional config files from the internet. If you don't need them, then this is not a problem. If you do need them, you should download the files from the repo and tell Nextflow where to find them with this parameter.",
-                    "fa_icon": "fas fa-users-cog"
-                },
-                "hostnames": {
+                    "fa_icon": "fas fa-users-cog"
+                },
+                "email_on_fail": {
                     "type": "string",
                     "description": "Institutional configs hostname.",
                     "hidden": true,
                     "fa_icon": "fas fa-users-cog"
                 },
-<<<<<<< HEAD
+                "config_profile_name": {
+                    "type": "string",
+                    "description": "Institutional config name.",
+                    "hidden": true,
+                    "fa_icon": "fas fa-users-cog"
+                },
                 "monochrome_logs": {
                     "type": "boolean",
                     "description": "Do not use coloured log outputs.",
                     "fa_icon": "fas fa-palette",
-=======
-                "config_profile_name": {
-                    "type": "string",
-                    "description": "Institutional config name.",
-                    "hidden": true,
-                    "fa_icon": "fas fa-users-cog"
-                },
-                "config_profile_description": {
-                    "type": "string",
-                    "description": "Institutional config description.",
->>>>>>> dce93d55
-                    "hidden": true,
-                    "fa_icon": "fas fa-users-cog"
-                },
-<<<<<<< HEAD
+                    "hidden": true,
+                    "fa_icon": "fas fa-users-cog"
+                },
                 "config_profile_url": {
                     "type": "string",
                     "description": "Only used for institutional-based profiles. See https://nf-co.re/usage/tutorials/step_by_step_institutional_profile#params-scope for more information",
@@ -345,153 +261,6 @@
                     "type": "string",
                     "hidden": true,
                     "description": "Only used for institutional-based profiles. See https://nf-co.re/usage/tutorials/step_by_step_institutional_profile#params-scope for more information"
-=======
-                "config_profile_contact": {
-                    "type": "string",
-                    "description": "Institutional config contact information.",
-                    "hidden": true,
-                    "fa_icon": "fas fa-users-cog"
-                },
-                "config_profile_url": {
-                    "type": "string",
-                    "description": "Institutional config URL link.",
-                    "hidden": true,
-                    "fa_icon": "fas fa-users-cog"
-                }
-            }
-        },
-        "max_job_request_options": {
-            "title": "Max job request options",
-            "type": "object",
-            "fa_icon": "fab fa-acquisitions-incorporated",
-            "description": "Set the top limit for requested resources for any single job.",
-            "help_text": "If you are running on a smaller system, a pipeline step requesting more resources than are available may cause the Nextflow to stop the run with an error. These options allow you to cap the maximum resources requested by any single job so that the pipeline will run on your system.\n\nNote that you can not _increase_ the resources requested by any job using these options. For that you will need your own configuration file. See [the nf-core website](https://nf-co.re/usage/configuration) for details.",
-            "properties": {
-                "max_cpus": {
-                    "type": "integer",
-                    "description": "Maximum number of CPUs that can be requested for any single job.",
-                    "default": 16,
-                    "fa_icon": "fas fa-microchip",
-                    "hidden": true,
-                    "help_text": "Use to set an upper-limit for the CPU requirement for each process. Should be an integer e.g. `--max_cpus 1`"
-                },
-                "max_memory": {
-                    "type": "string",
-                    "description": "Maximum amount of memory that can be requested for any single job.",
-                    "default": "128.GB",
-                    "fa_icon": "fas fa-memory",
-                    "pattern": "^\\d+(\\.\\d+)?\\.?\\s*(K|M|G|T)?B$",
-                    "hidden": true,
-                    "help_text": "Use to set an upper-limit for the memory requirement for each process. Should be a string in the format integer-unit e.g. `--max_memory '8.GB'`"
-                },
-                "max_time": {
-                    "type": "string",
-                    "description": "Maximum amount of time that can be requested for any single job.",
-                    "default": "240.h",
-                    "fa_icon": "far fa-clock",
-                    "pattern": "^(\\d+\\.?\\s*(s|m|h|day)\\s*)+$",
-                    "hidden": true,
-                    "help_text": "Use to set an upper-limit for the time requirement for each process. Should be a string in the format integer-unit e.g. `--max_time '2.h'`"
-                }
-            }
-        },
-        "generic_options": {
-            "title": "Generic options",
-            "type": "object",
-            "fa_icon": "fas fa-file-import",
-            "description": "Less common options for the pipeline, typically set in a config file.",
-            "help_text": "These options are common to all nf-core pipelines and allow you to customise some of the core preferences for how the pipeline runs.\n\nTypically these options would be set in a Nextflow config file loaded for all pipeline runs, such as `~/.nextflow/config`.",
-            "properties": {
-                "help": {
-                    "type": "boolean",
-                    "description": "Display help text.",
-                    "fa_icon": "fas fa-question-circle",
-                    "hidden": true
-                },
-                "publish_dir_mode": {
-                    "type": "string",
-                    "default": "copy",
-                    "description": "Method used to save pipeline results to output directory.",
-                    "help_text": "The Nextflow `publishDir` option specifies which intermediate files should be saved to the output directory. This option tells the pipeline what method should be used to move these files. See [Nextflow docs](https://www.nextflow.io/docs/latest/process.html#publishdir) for details.",
-                    "fa_icon": "fas fa-copy",
-                    "enum": [
-                        "symlink",
-                        "rellink",
-                        "link",
-                        "copy",
-                        "copyNoFollow",
-                        "move"
-                    ],
-                    "hidden": true
-                },
-                "email_on_fail": {
-                    "type": "string",
-                    "description": "Email address for completion summary, only when pipeline fails.",
-                    "fa_icon": "fas fa-exclamation-triangle",
-                    "pattern": "^([a-zA-Z0-9_\\-\\.]+)@([a-zA-Z0-9_\\-\\.]+)\\.([a-zA-Z]{2,5})$",
-                    "help_text": "An email address to send a summary email to when the pipeline is completed - ONLY sent if the pipeline does not exit successfully.",
-                    "hidden": true
-                },
-                "plaintext_email": {
-                    "type": "boolean",
-                    "description": "Send plain-text email instead of HTML.",
-                    "fa_icon": "fas fa-remove-format",
-                    "hidden": true
-                },
-                "max_multiqc_email_size": {
-                    "type": "string",
-                    "description": "File size limit when attaching MultiQC reports to summary emails.",
-                    "pattern": "^\\d+(\\.\\d+)?\\.?\\s*(K|M|G|T)?B$",
-                    "default": "25.MB",
-                    "fa_icon": "fas fa-file-upload",
-                    "hidden": true
-                },
-                "monochrome_logs": {
-                    "type": "boolean",
-                    "description": "Do not use coloured log outputs.",
-                    "fa_icon": "fas fa-palette",
-                    "hidden": true
-                },
-                "multiqc_config": {
-                    "type": "string",
-                    "description": "Custom config file to supply to MultiQC.",
-                    "fa_icon": "fas fa-cog",
-                    "hidden": true
-                },
-                "tracedir": {
-                    "type": "string",
-                    "description": "Directory to keep pipeline Nextflow logs and reports.",
-                    "default": "${params.outdir}/pipeline_info",
-                    "fa_icon": "fas fa-cogs",
-                    "hidden": true
-                },
-                "validate_params": {
-                    "type": "boolean",
-                    "description": "Boolean whether to validate parameters against the schema at runtime",
-                    "default": true,
-                    "fa_icon": "fas fa-check-square",
-                    "hidden": true
-                },
-                "show_hidden_params": {
-                    "type": "boolean",
-                    "fa_icon": "far fa-eye-slash",
-                    "description": "Show all params when using `--help`",
-                    "hidden": true,
-                    "help_text": "By default, parameters set as _hidden_ in the schema are not shown on the command line when a user runs with `--help`. Specifying this option will tell the pipeline to show all parameters."
-                },
-                "enable_conda": {
-                    "type": "boolean",
-                    "description": "Run this workflow with Conda. You can also use '-profile conda' instead of providing this parameter.",
-                    "hidden": true,
-                    "fa_icon": "fas fa-bacon"
-                },
-                "singularity_pull_docker_container": {
-                    "type": "boolean",
-                    "description": "Instead of directly downloading Singularity images for use with Singularity, force the workflow to pull and convert Docker containers instead.",
-                    "hidden": true,
-                    "fa_icon": "fas fa-toolbox",
-                    "help_text": "This may be useful for example if you are unable to directly pull Singularity containers to run the pipeline due to http/https proxy issues."
->>>>>>> dce93d55
                 }
             },
             "required": [
@@ -507,11 +276,7 @@
             "$ref": "#/definitions/autometa_binning_parameters"
         },
         {
-<<<<<<< HEAD
             "$ref": "#/definitions/autometa_taxonomy_aware_binning_parameters"
-=======
-            "$ref": "#/definitions/institutional_config_options"
->>>>>>> dce93d55
         },
         {
             "$ref": "#/definitions/autometa_nextflow_parameters"
